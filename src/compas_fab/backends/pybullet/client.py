from __future__ import absolute_import
from __future__ import division
from __future__ import print_function

import itertools
import os
import tempfile
from itertools import combinations

import compas
from compas.geometry import Frame
from compas_robots import RobotModel
from compas_robots.files import URDF
from compas_robots.model import MeshDescriptor

import compas_fab
from compas_fab.backends.interfaces.client import ClientInterface
from compas_fab.backends.kinematics import AnalyticalInverseKinematics
from compas_fab.backends.kinematics import AnalyticalPlanCartesianMotion
from compas_fab.robots import Robot
from compas_fab.robots import RobotLibrary
from compas_fab.robots import RobotSemantics
from compas_fab.utilities import LazyLoader

from . import const
from .conversions import frame_from_pose
from .conversions import pose_from_frame
from .exceptions import CollisionError
from .planner import PyBulletPlanner
from .utils import LOG
from .utils import redirect_stdout

pybullet = LazyLoader("pybullet", globals(), "pybullet")

if not compas.IPY:
    from typing import TYPE_CHECKING

    if TYPE_CHECKING:
        from typing import list

__all__ = [
    "PyBulletClient",
    "AnalyticalPyBulletClient",
]


class PyBulletBase(object):
    def __init__(self, connection_type):
        self.client_id = None
        self.connection_type = connection_type

    def connect(self, shadows=True, color=None, width=None, height=None):
        """Connect from the PyBullet server.

        Parameters
        ----------
        shadows : :obj:`bool`
            Display shadows in the GUI. Defaults to ``True``.
        color : :obj:`tuple` of :obj:`float`
            Set the background color of the GUI. Defaults to ``None``.
        width : :obj:`int`
            Set the width in pixels of the GUI. Defaults to ``None``.
        height : :obj:`int`
            Set the height in pixels of GUI. Defaults to ``None``.

        Returns
        -------
        ``None``
        """
        # Shared Memory: execute the physics simulation and rendering in a separate process
        # https://github.com/bulletphysics/bullet3/blob/master/examples/pybullet/examples/vrminitaur.py#L7
        self._detect_display()
        options = self._compose_options(color, width, height)
        with redirect_stdout():
            self.client_id = pybullet.connect(const.CONNECTION_TYPE[self.connection_type], options=options)
        if self.client_id < 0:
            raise Exception("Error in establishing connection with PyBullet.")
        if self.connection_type == "gui":
            self._configure_debug_visualizer(shadows)

    def _detect_display(self):
        if self.connection_type == "gui" and not compas.OSX and not compas.WINDOWS and ("DISPLAY" not in os.environ):
            self.connection_type = "direct"
            print("No display detected! Continuing without GUI.")

    @staticmethod
    def _compose_options(color, width, height):
        options = ""
        if color is not None:
            options += "--background_color_red={} --background_color_green={} --background_color_blue={}".format(*color)
        if width is not None:
            options += "--width={}".format(width)
        if height is not None:
            options += "--height={}".format(height)
        return options

    def _configure_debug_visualizer(self, shadows):
        pybullet.configureDebugVisualizer(pybullet.COV_ENABLE_GUI, False, physicsClientId=self.client_id)
        pybullet.configureDebugVisualizer(pybullet.COV_ENABLE_TINY_RENDERER, False, physicsClientId=self.client_id)
        pybullet.configureDebugVisualizer(pybullet.COV_ENABLE_RGB_BUFFER_PREVIEW, False, physicsClientId=self.client_id)
        pybullet.configureDebugVisualizer(
            pybullet.COV_ENABLE_DEPTH_BUFFER_PREVIEW, False, physicsClientId=self.client_id
        )
        pybullet.configureDebugVisualizer(
            pybullet.COV_ENABLE_SEGMENTATION_MARK_PREVIEW, False, physicsClientId=self.client_id
        )
        pybullet.configureDebugVisualizer(pybullet.COV_ENABLE_SHADOWS, shadows, physicsClientId=self.client_id)

    def disconnect(self):
        """Disconnect from the PyBullet server."""
        with redirect_stdout():
            return pybullet.disconnect(physicsClientId=self.client_id)

    @property
    def is_connected(self):
        """Indicates whether the client has an active connection.

        Returns
        -------
        :obj:`bool`
            ``True`` if connected, ``False`` otherwise.
        """
        if self.client_id is None:
            return False
        return pybullet.getConnectionInfo(physicsClientId=self.client_id)["isConnected"] == 1


class PyBulletClient(PyBulletBase, ClientInterface):
    """Interface to use pybullet as backend.

    :class:`compas_fab.backends.PyBulletClient` is a context manager type, so it's best
    used in combination with the ``with`` statement to ensure
    resource deallocation.

    Thanks to Yijiang Huang and his work in `pybullet_planning
    <https://github.com/yijiangh/pybullet_planning>`_ for much inspiration.

    Parameters
    ----------
    connection_type : :obj:`str`
        Sets the connection type. Defaults to ``'gui'``.
    verbose : :obj:`bool`
        Use verbose logging. Defaults to ``False``.

    Examples
    --------
    >>> from compas_fab.backends import PyBulletClient
    >>> with PyBulletClient(connection_type='direct') as client:
    ...     print('Connected: %s' % client.is_connected)
    Connected: True

    """

    def __init__(self, connection_type="gui", verbose=False):
        super(PyBulletClient, self).__init__(connection_type)
        self.planner = PyBulletPlanner(self)
        self.verbose = verbose
        self.collision_objects = {}
        self.attached_collision_objects = {}
        self.disabled_collisions = set()
        self._cache_dir = None

    def __enter__(self):
        self._cache_dir = tempfile.TemporaryDirectory()
        self.connect()
        return self

    def __exit__(self, *args):
        self._cache_dir.cleanup()
        self.disconnect()

    @property
    def unordered_disabled_collisions(self):
        return {frozenset(pair) for pair in self.disabled_collisions}

    def step_simulation(self):
        """By default, the physics server will not step the simulation,
        unless you explicitly send a ``step_simulation`` command.  This
        method will perform all the actions in a single forward dynamics
        simulation step such as collision detection, constraint solving
        and integration. The timestep is 1/240 second.
        """
        pybullet.stepSimulation(physicsClientId=self.client_id)

    def load_ur5(self, load_geometry=False, concavity=False):
        """ "Load a UR5 robot to PyBullet.

        Parameters
        ----------
        load_geometry : :obj:`bool`, optional
            Indicate whether to load the geometry of the robot or not.
        concavity : :obj:`bool`, optional
            When ``False`` (the default), the mesh will be loaded as its
            convex hull for collision checking purposes.  When ``True``,
            a non-static mesh will be decomposed into convex parts using v-HACD.

        Returns
        -------
        :class:`compas_fab.robots.Robot`
            A robot instance.
        """
        robot = RobotLibrary.ur5(client=self, load_geometry=load_geometry)
        robot.ensure_semantics()

        robot.attributes["pybullet"] = {}
        if load_geometry:
            self.cache_robot_model(robot, concavity)
        else:
            robot.attributes["pybullet"]["cached_robot_model"] = robot.model
            robot.attributes["pybullet"]["cached_robot_filepath"] = compas_fab.get(
                "robot_library/ur5_robot/urdf/robot_description.urdf"
            )

        urdf_fp = robot.attributes["pybullet"]["cached_robot_filepath"]

        self._load_robot_to_pybullet(urdf_fp, robot)
        self.disabled_collisions = robot.semantics.disabled_collisions

        return robot

    def load_existing_robot(self, robot):
        # type: (Robot) -> Robot
        """Load an existing robot to PyBullet.
        The robot must have its geometry and semantics loaded.

        Parameters
        ----------
        robot : :class:`compas_fab.robots.Robot`
            The robot to be saved for use with PyBullet.

        Returns
        -------
        :class:`compas_fab.robots.Robot`
            A robot instance.
        """
        robot.client = self
        robot.attributes["pybullet"] = {}

        robot.ensure_geometry()
        robot.ensure_semantics()
        self.cache_robot_model(robot)

        urdf_fp = robot.attributes["pybullet"]["cached_robot_filepath"]
        self._load_robot_to_pybullet(urdf_fp, robot)
        self.disabled_collisions = robot.semantics.disabled_collisions

        return robot

    def load_robot(self, urdf_file, resource_loaders=None, concavity=False, precision=None):
        """Create a robot from URDF and load it into PyBullet.

        Robot geometry of the robot can be loaded using the resource loaders.
        Robot semantics are loaded separately using the :meth:`load_semantics` method.

        Parameters
        ----------
        urdf_file : :obj:`str` or file object
            Absolute file path to the urdf file name or file object. The mesh file can be linked by either
            `"package::"` or relative path.
        resource_loaders : :obj:`list`
            List of :class:`compas_robots.AbstractMeshLoader` for loading geometry of the robot.  That the
            geometry of the robot model is loaded is required before adding or removing attached collision meshes
            to or from the scene. Defaults to the empty list.
        concavity : :obj:`bool`
            When ``False`` (the default), the mesh will be loaded as its
            convex hull for collision checking purposes.  When ``True``,
            a non-static mesh will be decomposed into convex parts using v-HACD.
        precision : int
            Defines precision for importing/loading meshes. Defaults to ``compas.tolerance.TOL.precision``.

        Notes
        -----
        By default, PyBullet will use the convex hull of any mesh loaded from a URDF for collision detection.
        Amending the link tag as ``<link concave="yes" name="<name of link>">`` will make the mesh concave
        for static meshes (see this `example <https://github.com/bulletphysics/bullet3/blob/master/data/samurai.urdf>`_).
        For non-static concave meshes, use the ``concavity`` flag.
        """
        robot_model = RobotModel.from_urdf_file(urdf_file)
        robot = Robot(robot_model, client=self)
        robot.attributes["pybullet"] = {}
        if resource_loaders:
            robot_model.load_geometry(*resource_loaders, precision=precision)
            self.cache_robot_model(robot, concavity)
        else:
            robot.attributes["pybullet"]["cached_robot_model"] = robot.model
            robot.attributes["pybullet"]["cached_robot_filepath"] = urdf_file

        urdf_fp = robot.attributes["pybullet"]["cached_robot_filepath"]

        self._load_robot_to_pybullet(urdf_fp, robot)

        return robot

    def load_semantics(self, robot, srdf_filename):
        """Loads the semantic information of a robot.

        Parameters
        ----------
        robot : :class:`compas_fab.robots.Robot`
            The robot to be saved for use with PyBullet.
        srdf_filename  : :obj:`str` or file object
            Absolute file path to the srdf file name.
        """
        cached_robot_model = self.get_cached_robot_model(robot)
        robot.semantics = RobotSemantics.from_srdf_file(srdf_filename, cached_robot_model)
        self.disabled_collisions = robot.semantics.disabled_collisions

    def _load_robot_to_pybullet(self, urdf_file, robot):
        cached_robot_model = self.get_cached_robot_model(robot)
        with redirect_stdout(enabled=not self.verbose):
            pybullet_uid = pybullet.loadURDF(
                urdf_file, useFixedBase=True, physicsClientId=self.client_id, flags=pybullet.URDF_USE_SELF_COLLISION
            )
            cached_robot_model.attr["uid"] = pybullet_uid

        self._add_ids_to_robot_joints(cached_robot_model)
        self._add_ids_to_robot_links(cached_robot_model)

    def reload_from_cache(self, robot):
        """Reloads the PyBullet server with the robot's cached model.

        Parameters
        ----------
        robot : :class:`compas_fab.robots.Robot`
            The robot to be saved for use with PyBullet.

        """
        current_configuration = self.get_robot_configuration(robot)
        cached_robot_model = self.get_cached_robot_model(robot)
        cached_robot_filepath = self.get_cached_robot_filepath(robot)
        robot_uid = self.get_uid(cached_robot_model)
        pybullet.removeBody(robot_uid, physicsClientId=self.client_id)

        cached_robot_model.to_urdf_file(cached_robot_filepath, prettify=True)
        pybullet.setPhysicsEngineParameter(enableFileCaching=0)
        self._load_robot_to_pybullet(cached_robot_filepath, robot)
        pybullet.setPhysicsEngineParameter(enableFileCaching=1)

        self.set_robot_configuration(robot, current_configuration)
        self.step_simulation()

    def cache_robot_model(self, robot, concavity=False):
        """Saves an editable copy of the robot's model and its meshes
        for shadowing the state of the robot on the PyBullet server.

        Parameters
        ----------
        robot : :class:`compas_fab.robots.Robot`
            The robot to be saved for use with PyBullet.
        concavity : :obj:`bool`
            When ``False`` (the default), the mesh will be loaded as its
            convex hull for collision checking purposes.  When ``True``,
            a non-static mesh will be decomposed into convex parts using v-HACD.

        Raises
        ------
        :exc:`Exception`
            If geometry has not been loaded.

        """
        robot.ensure_geometry()
        # write meshes to cache
        address_dict = {}
        # must work with given robot.model here because it has the geometry loaded
        for link in robot.model.links:
            for element in itertools.chain(link.visual, link.collision):
                shape = element.geometry.shape
                if isinstance(shape, MeshDescriptor):
                    for mesh in shape.meshes:
                        mesh_file_name = str(mesh.guid) + ".obj"
                        fp = os.path.join(self._cache_dir.name, mesh_file_name)
                        mesh.to_obj(fp)
                        fp = self._handle_concavity(fp, self._cache_dir.name, concavity, 1, str(mesh.guid))
                        address_dict[shape.filename] = fp

        # create urdf with new mesh locations
        urdf = URDF.from_robot(robot.model)
        meshes = list(urdf.xml.root.iter("mesh"))
        for mesh in meshes:
            filename = mesh.attrib["filename"]
            mesh.attrib["filename"] = address_dict[filename]

        # write urdf
        cached_robot_model_file_name = str(robot.model.guid) + ".urdf"
        cached_robot_filepath = os.path.join(self._cache_dir.name, cached_robot_model_file_name)
        urdf.to_file(cached_robot_filepath, prettify=True)
        cached_robot_model = RobotModel.from_urdf_file(cached_robot_filepath)
        robot.attributes["pybullet"]["cached_robot_model"] = cached_robot_model
        robot.attributes["pybullet"]["cached_robot_filepath"] = cached_robot_filepath
        robot.attributes["pybullet"]["robot_geometry_cached"] = True

    @staticmethod
    def ensure_cached_robot_model(robot):
        """Checks if a :class:`compas_fab.robots.Robot` has been cached for use with PyBullet."""
        if not robot.attributes["pybullet"]["cached_robot_model"]:
            raise Exception("This method is only callable once the robot has been cached.")

    @staticmethod
    def ensure_cached_robot_model_geometry(robot):
        """Checks if the geometry of a :class:`compas_fab.robots.Robot` has been cached for use with PyBullet."""
        if not robot.attributes["pybullet"].get("robot_geometry_cached"):
            raise Exception("This method is only callable once the robot with loaded geometry has been cached.")

    def get_cached_robot_model(self, robot):
        # type: (Robot) -> RobotModel
        """Returns the editable copy of the robot's model for shadowing the state
        of the robot on the PyBullet server.

        Parameters
        ----------
        robot : :class:`compas_fab.robots.Robot`
            The robot saved for use with PyBullet.

        Returns
        -------
        :class:`compas_robots.RobotModel`

        Raises
        ------
        :exc:`Exception`
            If the robot has not been cached.

        """
        self.ensure_cached_robot_model(robot)
        return robot.attributes["pybullet"]["cached_robot_model"]

    def get_cached_robot_filepath(self, robot):
        # type: (Robot) -> str
        """Returns the filepath of the editable copy of the robot's model for shadowing the state
        of the robot on the PyBullet server.

        Parameters
        ----------
        robot : :class:`compas_fab.robots.Robot`
            The robot saved for use with PyBullet.

        Returns
        -------
        :obj:`str`

        Raises
        ------
        :exc:`Exception`
            If the robot has not been cached.

        """
        self.ensure_cached_robot_model(robot)
        return robot.attributes["pybullet"]["cached_robot_filepath"]

    def get_uid(self, cached_robot_model):
        """Returns the internal PyBullet id of the robot's model for shadowing the state
        of the robot on the PyBullet server.

        Parameters
        ----------
        cached_robot_model : :class:`compas_robots.RobotModel`
            The robot model saved for use with PyBullet.

        Returns
        -------
        :obj:`int`

        """
        return cached_robot_model.attr["uid"]

    def _add_ids_to_robot_joints(self, cached_robot_model):
        body_id = self.get_uid(cached_robot_model)
        joint_ids = self._get_joint_ids(body_id)
        for joint_id in joint_ids:
            joint_name = self._get_joint_name(joint_id, body_id)
            joint = cached_robot_model.get_joint_by_name(joint_name)
            pybullet_attr = {"id": joint_id}
            joint.attr.setdefault("pybullet", {}).update(pybullet_attr)

    def _add_ids_to_robot_links(self, robot_model):
        body_id = self.get_uid(robot_model)
        joint_ids = self._get_joint_ids(body_id)
        for link_id in joint_ids:
            link_name = self._get_link_name(link_id, body_id)
            link = robot_model.get_link_by_name(link_name)
            pybullet_attr = {"id": link_id}
            link.attr.setdefault("pybullet", {}).update(pybullet_attr)

    def _get_joint_id_by_name(self, name, robot_model):
        return robot_model.get_joint_by_name(name).attr["pybullet"]["id"]

    def _get_joint_ids_by_name(self, names, robot_model):
        return tuple(self._get_joint_id_by_name(name, robot_model) for name in names)

    def _get_link_id_by_name(self, name, robot_model):
        return robot_model.get_link_by_name(name).attr["pybullet"]["id"]

    def _get_link_ids_by_name(self, names, robot_model):
        return tuple(self._get_link_id_by_name(name, robot_model) for name in names)

    def filter_configurations_in_collision(self, robot, configurations):
        """Filters from a list of configurations those which are in collision.
        Used for a custom inverse kinematics function.

        Parameters
        ----------
        robot : :class:`compas_fab.robots.Robot`
            Robot whose configurations may be in collision.
        configurations : :obj:`list` of :class:`compas_fab.robots.Configuration`
            List of configurations to be checked for collisions.

        Returns
        -------
        :obj:`list` of :class:`compas_fab.robots.Configuration`
            The same list of configurations with those in collision replaced with ``None``.
        """
        for i, configuration in enumerate(configurations):
            if not configuration:  # if an ik solution was already removed
                continue
            try:
                self.check_collisions(robot, configuration)
            except CollisionError:
                configurations[i] = None

    # =======================================
    def check_collisions(self, robot, configuration=None):
        """Checks whether the current or given configuration is in collision.

        Parameters
        ----------
        robot : :class:`compas_fab.robots.Robot`
            Robot whose configuration may be in collision.
        configuration : :class:`compas_fab.robots.Configuration`
            Configuration to be checked for collisions.  If ``None`` is given, the current
            configuration will be checked.  Defaults to ``None``.

        Raises
        ------
        :class:`compas_fab.backends.pybullet.DetectedCollision`
        """
        cached_robot_model = self.get_cached_robot_model(robot)
        body_id = self.get_uid(cached_robot_model)
        if configuration:
            joint_ids = self._get_joint_ids_by_name(configuration.joint_names, cached_robot_model)
            self._set_joint_positions(joint_ids, configuration.joint_values, body_id)
        self.check_collision_with_objects(robot)
        self.check_robot_self_collision(robot)

    def check_collision_with_objects(self, robot):
        """Checks whether the robot and its attached collision objects with its current
        configuration is is colliding with any collision objects.

        Parameters
        ----------
        robot : :class:`compas_fab.robots.Robot`
            Robot whose configuration may be in collision.

        Raises
        ------
        :class:`compas_fab.backends.pybullet.DetectedCollision`
        """
        for name, body_ids in self.collision_objects.items():
            for body_id in body_ids:
                self._check_collision(self.get_uid(self.get_cached_robot_model(robot)), "robot", body_id, name)

    def check_robot_self_collision(self, robot):
        """Checks whether the robot and its attached collision objects with its current
        configuration is colliding with itself.

        Parameters
        ----------
        robot : :class:`compas_fab.robots.Robot`
            Robot whose configuration may be in collision.

        Raises
        ------
        :class:`compas_fab.backends.pybullet.DetectedCollision`
        """
        cached_robot_model = self.get_cached_robot_model(robot)
        body_id = self.get_uid(cached_robot_model)
        link_names = [link.name for link in cached_robot_model.iter_links() if link.collision]
        # check for collisions between robot links
        for link_1_name, link_2_name in combinations(link_names, 2):
            if {link_1_name, link_2_name} in self.unordered_disabled_collisions:
                continue
            link_1_id = self._get_link_id_by_name(link_1_name, cached_robot_model)
            link_2_id = self._get_link_id_by_name(link_2_name, cached_robot_model)
            self._check_collision(body_id, link_1_name, body_id, link_2_name, link_1_id, link_2_id)

    def check_collision_objects_for_collision(self):
        """Checks whether any of the collision objects are colliding.

        Raises
        ------
        :class:`compas_fab.backends.CollisionError`
        """
        names = self.collision_objects.keys()
        for name_1, name_2 in combinations(names, 2):
            for body_1_id in self.collision_objects[name_1]:
                for body_2_id in self.collision_objects[name_2]:
                    self._check_collision(body_1_id, name_1, body_2_id, name_2)

    def _check_collision(self, body_1_id, body_1_name, body_2_id, body_2_name, link_index_1=None, link_index_2=None):
        kwargs = {
            "bodyA": body_1_id,
            "bodyB": body_2_id,
            "distance": 0,
            "physicsClientId": self.client_id,
            "linkIndexA": link_index_1,
            "linkIndexB": link_index_2,
        }
        kwargs = {key: value for key, value in kwargs.items() if value is not None}
        pts = pybullet.getClosestPoints(**kwargs)
        if pts:
            LOG.warning("Collision between '{}' and '{}'".format(body_1_name, body_2_name))
            raise CollisionError(body_1_name, body_2_name)

    # ======================================
    def _get_base_frame(self, body_id):
        pose = pybullet.getBasePositionAndOrientation(body_id, physicsClientId=self.client_id)
        return frame_from_pose(pose)

    def _get_base_name(self, body_id):
        return self._get_body_info(body_id).base_name.decode(encoding="UTF-8")

    def _get_link_state(self, link_id, body_id):
        return const.LinkState(
            *pybullet.getLinkState(body_id, link_id, computeForwardKinematics=True, physicsClientId=self.client_id)
        )

    def _get_joint_state(self, joint_id, body_id):
        return const.JointState(*pybullet.getJointState(body_id, joint_id, physicsClientId=self.client_id))

    def _get_joint_states(self, joint_ids, body_id):
        return [
            const.JointState(*js) for js in pybullet.getJointStates(body_id, joint_ids, physicsClientId=self.client_id)
        ]

    def _get_body_info(self, body_id):
        return const.BodyInfo(*pybullet.getBodyInfo(body_id, physicsClientId=self.client_id))

    def _get_joint_info(self, joint_id, body_id):
        return const.JointInfo(*pybullet.getJointInfo(body_id, joint_id, physicsClientId=self.client_id))

    def _get_num_joints(self, body_id):
        return pybullet.getNumJoints(body_id, physicsClientId=self.client_id)

    def _get_joint_ids(self, body_id):
        # type: (int) -> list[int]
        return list(range(self._get_num_joints(body_id)))

    def _get_joint_name(self, joint_id, body_id):
        return self._get_joint_info(joint_id, body_id).jointName.decode("UTF-8")

    def _get_link_name(self, link_id, body_id):
        if link_id == const.BASE_LINK_ID:
            return self._get_base_name(body_id)
        return self._get_joint_info(link_id, body_id).linkName.decode("UTF-8")

    def _get_link_frame(self, link_id, body_id):
        if link_id == const.BASE_LINK_ID:
            return self._get_base_frame(body_id)
        link_state = self._get_link_state(link_id, body_id)
        pose = (link_state.worldLinkFramePosition, link_state.worldLinkFrameOrientation)
        return frame_from_pose(pose)

    # =======================================
    def _set_base_frame(self, frame, body_id):
        point, quaternion = pose_from_frame(frame)
        pybullet.resetBasePositionAndOrientation(body_id, point, quaternion, physicsClientId=self.client_id)

    def _set_joint_position(self, joint_id, value, body_id):
        pybullet.resetJointState(body_id, joint_id, value, targetVelocity=0, physicsClientId=self.client_id)

    def _set_joint_positions(self, joint_ids, values, body_id):
        if len(joint_ids) != len(values):
            raise Exception("Joints and values must have the same length.")
        for joint_id, value in zip(joint_ids, values):
            self._set_joint_position(joint_id, value, body_id)

    def _get_joint_positions(self, joint_ids, body_id):
        joint_states = self._get_joint_states(joint_ids, body_id)
        return [js.jointPosition for js in joint_states]

    def set_robot_configuration(self, robot, configuration, group=None):
        """Sets the robot's pose to the given configuration. Should be followed by
        `step_simulation` for visualization purposes.

        Parameters
        ----------
        robot : :class:`compas_fab.robots.Robot`  The robot to be configured.
        configuration : :class:`compas_fab.robots.Configuration`  If a full configuration is not given,
            the values from :meth:`compas_fab.robots.Robot.zero_configuration` will be used for the
            missing ones.  Joint names are expected to be supplied in the configuration.
        group : :obj:`str`, optional
            The planning group used for calculation. Defaults to the robot's
            main planning group.
        """
        cached_robot_model = self.get_cached_robot_model(robot)
        body_id = self.get_uid(cached_robot_model)
        default_config = robot.zero_configuration()
        full_configuration = robot.merge_group_with_full_configuration(configuration, default_config, group)
        joint_ids = self._get_joint_ids_by_name(full_configuration.joint_names, cached_robot_model)
        self._set_joint_positions(joint_ids, full_configuration.joint_values, body_id)
        return full_configuration

    def get_robot_configuration(self, robot):
        """Gets the robot's current pose.

        Parameters
        ----------
        robot : :class:`compas_fab.robots.Robot`  The robot to be configured.

        Returns
        -------
        :class:`compas_robots.Configuration`
        """
        cached_robot_model = self.get_cached_robot_model(robot)
        body_id = self.get_uid(cached_robot_model)
        default_config = robot.zero_configuration()
        joint_ids = self._get_joint_ids_by_name(default_config.joint_names, cached_robot_model)
        joint_values = self._get_joint_positions(joint_ids, body_id)
        default_config.joint_values = joint_values
        return default_config

    # =======================================
    def convert_mesh_to_body(self, mesh, frame, _name=None, concavity=False, mass=const.STATIC_MASS):
        """Convert compas mesh and its frame to a pybullet body.

        Parameters
        ----------
        mesh : :class:`compas.datastructures.Mesh`
        frame : :class:`compas.geometry.Frame`
        _name : :obj:`str`, optional
            Name of the mesh for tagging in PyBullet's GUI
        concavity : :obj:`bool`, optional
            When ``False`` (the default), the mesh will be loaded as its convex hull for collision checking purposes.
            When ``True``, a non-static mesh will be decomposed into convex parts using v-HACD.
        mass : :obj:`float`, optional
            Mass of the body to be created, in kg.  If ``0`` mass is given (the default),
            the object is static.

        Returns
        -------
        :obj:`int`

        Notes
        -----
        If this method is called several times with the same ``mesh`` instance, but the ``mesh`` has been modified
        in between calls, PyBullet's default caching behavior will prevent it from recognizing these changes.  It
        is best practice to create a new mesh instance or to make use of the `frame` argument, if applicable.  If
        this is not possible, PyBullet's caching behavior can be changed with
        ``pybullet.setPhysicsEngineParameter(enableFileCaching=0)``.
        """
        tmp_obj_path = os.path.join(self._cache_dir.name, "{}.obj".format(mesh.guid))
        mesh.to_obj(tmp_obj_path)
        tmp_obj_path = self._handle_concavity(tmp_obj_path, self._cache_dir.name, concavity, mass)
        pyb_body_id = self.body_from_obj(tmp_obj_path, concavity=concavity, mass=mass)
        self._set_base_frame(frame, pyb_body_id)
        # The following lines are for visual debugging purposes
        # To be deleted or rewritten later.
        # if name:
        #     from pybullet_planning import add_body_name
        #     add_body_name(pyb_body, name)
        return pyb_body_id

    @staticmethod
    def _handle_concavity(tmp_obj_path, tmp_dir, concavity, mass, mesh_name=""):
        if not concavity or mass == const.STATIC_MASS:
            return tmp_obj_path
        if mesh_name:
            mesh_name += "_"
        tmp_vhacd_obj_path = os.path.join(tmp_dir, mesh_name + "vhacd_temp.obj")
        tmp_log_path = os.path.join(tmp_dir, mesh_name + "log.txt")
        with redirect_stdout():
            pybullet.vhacd(tmp_obj_path, tmp_vhacd_obj_path, tmp_log_path)
        return tmp_vhacd_obj_path

    def body_from_obj(self, path, scale=1.0, concavity=False, mass=const.STATIC_MASS, collision=True, color=const.GREY):
        """Create a PyBullet body from an OBJ file.

        Parameters
        ----------
        path : :obj:`str`
            Path to the OBJ file.
        scale : :obj:`float`, optional
            Factor by which to scale the mesh. Defaults to ``1.``
        concavity : :obj:`bool`, optional
            When ``False`` (the default), the mesh will be loaded as its convex hull for collision checking purposes.
            Only applicable to static (massless) objects. For non-static meshes, use OBJs preprocessed by
            ``pybullet.vhacd``.
        mass : :obj:`float`, optional
            Mass of the body to be created, in kg.  If `0` mass is given (the default),
            the object is static.
        collision : :obj:`bool`
            When ``True``, body will be included in collision checking calculations. Defaults to ``True``.
        color : :obj:`tuple` of :obj:`float`
            RGBa color components of the body.

        Returns
        -------
        :obj:`int`
        """
        concavity &= mass == const.STATIC_MASS
        geometry_args = self._get_geometry_args(path, concavity=concavity, scale=scale)

        collision_args = self._get_collision_args(geometry_args)
        collision_id = self._create_collision_shape(collision_args) if collision else const.NULL_ID

        visual_args = self._get_visual_args(geometry_args, color=color)
        visual_id = self._create_visual_shape(visual_args)

        body_id = self._create_body(collision_id, visual_id, mass=mass)
        return body_id

    def _create_body(self, collision_id=const.NULL_ID, visual_id=const.NULL_ID, mass=const.STATIC_MASS):
        return pybullet.createMultiBody(
            baseMass=mass,
            baseCollisionShapeIndex=collision_id,
            baseVisualShapeIndex=visual_id,
            physicsClientId=self.client_id,
        )

    @staticmethod
    def _create_collision_shape(collision_args):
        return pybullet.createCollisionShape(**collision_args)

    @staticmethod
    def _create_visual_shape(visual_args):
        if visual_args.get("rgbaColor") is None:
            return const.NULL_ID
        return pybullet.createVisualShape(**visual_args)

    def _get_visual_args(self, geometry_args, frame=Frame.worldXY(), color=const.RED, specular=None):
        point, quaternion = pose_from_frame(frame)
        visual_args = {
            "rgbaColor": color,
            "visualFramePosition": point,
            "visualFrameOrientation": quaternion,
            "physicsClientId": self.client_id,
        }
        visual_args.update(geometry_args)
        if specular is not None:
            visual_args["specularColor"] = specular
        return visual_args

    def _get_collision_args(self, geometry_args, frame=Frame.worldXY()):
        point, quaternion = pose_from_frame(frame)
        collision_args = {
            "collisionFramePosition": point,
            "collisionFrameOrientation": quaternion,
            "physicsClientId": self.client_id,
        }
        collision_args.update(geometry_args)
        if "length" in collision_args:
            # pybullet bug visual => length, collision => height
            collision_args["height"] = collision_args["length"]
            del collision_args["length"]
        return collision_args

    @staticmethod
    def _get_geometry_args(path, concavity=False, scale=1.0):
        geometry_args = {
            "shapeType": pybullet.GEOM_MESH,
            "fileName": path,
            "meshScale": [scale] * 3,
        }
        if concavity:
            geometry_args["flags"] = pybullet.GEOM_FORCE_CONCAVE_TRIMESH
        return geometry_args


class AnalyticalPyBulletClient(PyBulletClient):
<<<<<<< HEAD
    """Combination of PyBullet as the client for COllision Detection and Analytical Inverse Kinematics."""

    def __init__(self, connection_type="gui", verbose=False):
        PyBulletClient.__init__(self, connection_type=connection_type, verbose=verbose)

    def inverse_kinematics(self, robot, frame_WCF, start_configuration=None, group=None, options=None):
        planner = AnalyticalInverseKinematics(self)
        return planner.inverse_kinematics(robot, frame_WCF, start_configuration, group, options)

=======
    """Combination of PyBullet as the client for Collision Detection and Analytical Inverse Kinematics."""

    def __init__(self, connection_type="gui", verbose=False):
        super(AnalyticalPyBulletClient, self).__init__(connection_type=connection_type, verbose=verbose)

    def inverse_kinematics(self, robot, frame_WCF, start_configuration=None, group=None, options=None):
        planner = AnalyticalInverseKinematics(self)
        return planner.inverse_kinematics(robot, frame_WCF, start_configuration, group, options)

>>>>>>> 74dfc5ab
    def plan_cartesian_motion(self, robot, waypoints, start_configuration=None, group=None, options=None):
        planner = AnalyticalPlanCartesianMotion(self)
        return planner.plan_cartesian_motion(robot, waypoints, start_configuration, group, options)<|MERGE_RESOLUTION|>--- conflicted
+++ resolved
@@ -866,27 +866,15 @@
 
 
 class AnalyticalPyBulletClient(PyBulletClient):
-<<<<<<< HEAD
-    """Combination of PyBullet as the client for COllision Detection and Analytical Inverse Kinematics."""
+    """Combination of PyBullet as the client for Collision Detection and Analytical Inverse Kinematics."""
 
     def __init__(self, connection_type="gui", verbose=False):
-        PyBulletClient.__init__(self, connection_type=connection_type, verbose=verbose)
+        super(AnalyticalPyBulletClient, self).__init__(connection_type=connection_type, verbose=verbose)
 
     def inverse_kinematics(self, robot, frame_WCF, start_configuration=None, group=None, options=None):
         planner = AnalyticalInverseKinematics(self)
         return planner.inverse_kinematics(robot, frame_WCF, start_configuration, group, options)
 
-=======
-    """Combination of PyBullet as the client for Collision Detection and Analytical Inverse Kinematics."""
-
-    def __init__(self, connection_type="gui", verbose=False):
-        super(AnalyticalPyBulletClient, self).__init__(connection_type=connection_type, verbose=verbose)
-
-    def inverse_kinematics(self, robot, frame_WCF, start_configuration=None, group=None, options=None):
-        planner = AnalyticalInverseKinematics(self)
-        return planner.inverse_kinematics(robot, frame_WCF, start_configuration, group, options)
-
->>>>>>> 74dfc5ab
     def plan_cartesian_motion(self, robot, waypoints, start_configuration=None, group=None, options=None):
         planner = AnalyticalPlanCartesianMotion(self)
         return planner.plan_cartesian_motion(robot, waypoints, start_configuration, group, options)