from __future__ import absolute_import
from __future__ import division
from __future__ import print_function

import random
<<<<<<< HEAD
import compas
=======
import compas_fab
>>>>>>> 0959558d

from compas.data import Data
from compas.geometry import Frame
from compas.geometry import Transformation
from compas.tolerance import TOL
from compas_robots import Configuration
from compas_robots import RobotModel
from compas_robots.model import Joint
from compas_robots.resources import LocalPackageMeshLoader

from compas_fab.robots.constraints import Constraint

if not compas.IPY:
    from typing import TYPE_CHECKING

    if TYPE_CHECKING:
        from typing import Any  # noqa: F401
        from typing import Dict  # noqa: F401
        from typing import Iterator  # noqa: F401
        from typing import List  # noqa: F401
        from typing import Optional  # noqa: F401
        from typing import Tuple  # noqa: F401
        from compas.geometry import Vector  # noqa: F401
        from compas_fab.backends.interfaces import ClientInterface  # noqa: F401
        from compas_fab.robots import JointTrajectory  # noqa: F401
        from compas_fab.robots import RobotSemantics  # noqa: F401
        from compas_fab.robots import Tool  # noqa: F401
        from compas_fab.robots import Target  # noqa: F401
        from compas_fab.robots import Waypoints  # noqa: F401
        from compas_fab.robots.planning_scene import CollisionMesh  # noqa: F401
        from compas_robots.model import Link  # noqa: F401
        from compas_robots.model import Joint  # noqa: F401, F811
        from compas_robots.model import Material  # noqa: F401
        from compas_robots.scene import BaseRobotModelObject  # noqa: F401


__all__ = [
    "Robot",
]


class Robot(Data):
    """Represents a robot.

    This class binds together several building blocks, such as the robot's
    descriptive model, its semantic information and an instance of a backend
    client into a cohesive programmable interface. This representation builds
    upon the model described in the class :class:`compas_robots.RobotModel` of
    the **COMPAS** framework.

    Parameters
    ----------
    model : :class:`compas_robots.RobotModel`
        The robot model that describes robot kinematics, typically comes from an URDF structure.
    scene_object : :class:`compas_robots.scene.BaseRobotModelObject`
        Instance of the scene object used to visualize the robot model. Defaults to ``None``.
    semantics : :class:`~compas_fab.robots.RobotSemantics`
        The semantic model of the robot. Defaults to ``None``.
    client : :class:`~compas_fab.backends.interfaces.ClientInterface`
        The backend client to use for communication,
        e.g. :class:`~compas_fab.backends.RosClient`

    Attributes
    ----------
    attributes : :obj:`dict`
        Named attributes related to the robot instance.
    attached_tools : :obj:`dict` of [:obj:`str`, :class:`~compas_fab.robots.Tool`], read-only
    attached_tool : :class:`~compas_fab.robots.Tool`, read-only
    client : :class:`~compas_fab.backends.interfaces.ClientInterface`
        The backend client to use for communication.
    group_names : :obj:`list` of :obj:`str`, read-only
    group_states : :obj:`dict` of :obj:`dict`, read-only
    scene_object : :class:`compas_robots.scene.BaseRobotModelObject`
    main_group_name : :obj:`str`, read-only
    model : :class:`compas_robots.RobotModel`
        The robot model that describes robot kinematics, typically comes from an URDF structure.
    name : :obj:`str`, read-only
        Name of the robot, as defined by its model.
    root_name : :obj:`str`, read-only
    semantics : :class:`~compas_fab.robots.RobotSemantics`
        The semantic model of the robot. Can be ``None`` if not loaded.
    scale_factor : :obj:`float`

    """

    # NOTE: If the attribute function has a docstring, the first sentence will be used automatically in the class attribute's.
    #       However, the rest of the docstring, after the first period symbol will be ignored.
    #       It is futile to add examples to the attribute docstring, as they will not be rendered in the documentation.

    def __init__(self, model=None, scene_object=None, semantics=None, client=None):
        # type: (RobotModel, Optional[BaseRobotModelObject], Optional[RobotSemantics], Optional[ClientInterface]) -> Robot
        super(Robot, self).__init__()
        # These attributes have to be initiated first,
        # because they are used in the setters of the other attributes
        self._scale_factor = 1.0
        self._attached_tools = {}  # { planning_group_name: robots.tool.Tool }
        self._current_ik = {"request_id": None, "solutions": None}

        self.model = model
        self.scene_object = scene_object
        self.semantics = semantics
        self.client = client
        self.attributes = {}

    @property
    def __data__(self):
        data = {
            "scale_factor": self._scale_factor,
            "attached_tools": self._attached_tools,
            # The current_ik is an extrinsic state that is not serialized with the robot
            # "current_ik": self._current_ik,
            "model": self.model.__data__,
            "semantics": self.semantics,
            "attributes": self.attributes,
            # The following attributes cannot be serialized: scene_object, client
        }
        return data

    @classmethod
    def __from_data__(cls, data):
        _scale_factor = data.get("scale_factor", 1.0)
        _attached_tools = data.get("attached_tools", {})
        model = RobotModel.__from_data__(data["model"])
        semantics = data.get("semantics")
        attributes = data.get("attributes", {})

        robot = cls(model, None, semantics=semantics)
        robot._scale_factor = _scale_factor
        robot._attached_tools = _attached_tools
        robot.attributes = attributes
        return robot

    @classmethod
    def from_urdf(cls, urdf_filename, srdf_filename=None, local_package_mesh_folder=None, client=None):
        # type: (str, Optional[str], Optional[str], Optional[ClientInterface]) -> Robot
        """Create a robot from URDF.
        Optionally, SRDF can be provided to load semantics and a local package mesh folder to load mesh geometry.

        Parameters
        ----------
        urdf_filename : :obj:`str`
            Path to the URDF file.
        srdf_filename : :obj:`str`, optional
            Path to the SRDF file to load semantics. Default is `None`.
        local_package_mesh_folder : :obj:`str`, optional
            Path to the local package mesh folder.
            If the path is provided, the geometry of the robot is loaded from this folder.
            Default is `None`, which means that the geometry is not loaded.
        client : :class:`compas_fab.backends.interfaces.ClientInterface`, optional
            Backend client provided for the . Default is `None`.

        Returns
        -------
        :class:`compas_fab.robots.Robot`
            Newly created instance of the robot.

        """
        # NOTE: This import is here to avoid circular imports
        from compas_fab.robots import RobotSemantics

        model = RobotModel.from_urdf_file(urdf_filename)

        if srdf_filename:
            semantics = RobotSemantics.from_srdf_file(srdf_filename, model)
        else:
            semantics = None

        if local_package_mesh_folder:
            loader = LocalPackageMeshLoader(compas_fab.get(local_package_mesh_folder), "")
            model.load_geometry(loader)

        robot = cls(model, semantics=semantics, client=client)

        return robot

    @property
    def scene_object(self):
        # type: () -> BaseRobotModelObject | None
        """Scene object used to visualize robot model."""
        return self._scene_object

    @scene_object.setter
    def scene_object(self, value):
        self._scene_object = value
        if value is None:
            return
        if len(self.model.joints) > 0 and len(self.model.links) > 0:
            self.scale(self._scale_factor)
            for tool in self.attached_tools.values():
                self.scene_object.attach_tool_model(tool.tool_model)

    @classmethod
    def basic(cls, name, joints=None, links=None, materials=None, **kwargs):
        # type: (str, Optional[List[Joint]], Optional[List[Link]], Optional[List[Material]], **Any) -> Robot
        """Create the most basic instance of a robot, based only on name.

        Parameters
        ----------
        name : :obj:`str`
            Name of the robot
        joints : :obj:`list` of :class:`compas_robots.Joint`, optional
            Robot's joints.
        links : :obj:`list` of :class:`compas_robots.Link`, optional
            Robot's links.
        materials : :obj:`list` of :class:`compas_robots.Material`, optional
            Material description of the robot.
        kwargs : :obj:`dict`
            Keyword arguments passed to the :class:`compas_robots.RobotModel`
            `attr` :obj:`dict`. Accessible from `Robot.model.attr`.


        Returns
        -------
        :class:`Robot`
            Newly created instance of a robot.

        Examples
        --------
        >>> robot = Robot.basic('A robot')
        >>> robot.name
        'A robot'
        """
        model = RobotModel(name, joints=joints or [], links=links or [], materials=materials or [], **kwargs)
        return cls(model, None)

    @property
    def name(self):
        # type: () -> str
        """Name of the robot, as defined by its model.

        Returns
        -------
        :obj:`str`

        Examples
        --------
        >>> robot = RobotLibrary.ur5()
        >>> robot.name
        'ur5_robot'
        """
        return self.model.name

    @property
    def group_names(self):
        # type: () -> List[str]
        """All planning groups of the robot, only available if semantics is set.

        Returns
        -------
        :obj:`list` of :obj:`str`

        Examples
        --------
        >>> robot = RobotLibrary.ur5()
        >>> robot.group_names
        ['manipulator', 'endeffector']

        """
        self.ensure_semantics()
        return self.semantics.group_names

    @property
    def main_group_name(self):
        # type: () -> str
        """
        Robot's main planning group, only available if semantics is set.

        Returns
        -------
        :obj:`str`

        """
        self.ensure_semantics()
        return self.semantics.main_group_name

    @property
    def root_name(self):
        """Robot's root name."""
        return self.model.root.name

    @property
    def group_states(self):
        # type: () -> Dict[str, dict]
        """All group states of the robot, only available if semantics is set.

        Returns
        -------
        :obj:`dict` of :obj:`dict`

        Examples
        --------
        >>> robot = RobotLibrary.ur5()
        >>> sorted(robot.group_states['manipulator'].keys())
        ['home', 'up']

        """
        self.ensure_semantics()
        return self.semantics.group_states

    @property
    def attached_tools(self):
        # type: () -> Dict[str, Tool]
        """Dictionary of tools and the planning groups that the tools are currently attached to, if any."""
        return self._attached_tools

    @property
    def attached_tool(self):
        # type: () -> Tool | None
        """Returns the tool attached to the default main planning group, if any."""
        return self._attached_tools.get(self.main_group_name, None)

    def get_end_effector_link_name(self, group=None):
        # type: (Optional[str]) -> str
        """Get the name of the robot's end effector link.

        Parameters
        ----------
        group : :obj:`str`, optional
            The name of the group. Defaults to the main planning group.

        Returns
        -------
        :obj:`str`

        Examples
        --------
        >>> robot = RobotLibrary.ur5()
        >>> robot.get_end_effector_link_name()
        'tool0'
        """
        if not self.semantics:
            return self.model.get_end_effector_link_name()
        else:
            return self.semantics.get_end_effector_link_name(group)

    def get_end_effector_link(self, group=None):
        # type: (Optional[str]) -> Link
        """Get the robot's end effector link.

        Parameters
        ----------
        group : :obj:`str`, optional
            The name of the planning group. Defaults to the main planning group.

        Returns
        -------
        :class:`compas_robots.Link`

        Examples
        --------
        >>> robot = RobotLibrary.ur5()
        >>> link = robot.get_end_effector_link()
        >>> link.name
        'tool0'
        """
        name = self.get_end_effector_link_name(group)
        return self.model.get_link_by_name(name)

    def get_end_effector_frame(self, group=None, full_configuration=None):
        # type: (Optional[str], Optional[Configuration]) -> Frame
        """Get the frame of the robot's end effector.

        Parameters
        ----------
        group : :obj:`str`, optional
            The name of the planning group. Defaults to the main planning group.
        full_configuration : :class:`compas_robots.Configuration`, optional
            The robot's full configuration, i.e. values for all configurable
            joints of the entire robot. Defaults to the all-zero configuration.

        Returns
        -------
        :class:`compas.geometry.Frame`
        """
        if not full_configuration:
            full_configuration = self.zero_configuration()
        return self.model.forward_kinematics(full_configuration, link_name=self.get_end_effector_link_name(group))

    def get_base_link_name(self, group=None):
        # type: (Optional[str]) -> str
        """Get the name of the robot's base link.

        Parameters
        ----------
        group : :obj:`str`, optional
            The name of the planning group. Defaults to the main planning group.

        Returns
        -------
        str

        Examples
        --------
        >>> robot = RobotLibrary.ur5()
        >>> robot.get_base_link_name()
        'base_link'
        """
        if not self.semantics:
            return self.model.get_base_link_name()
        else:
            return self.semantics.get_base_link_name(group)

    def get_base_link(self, group=None):
        # type: (Optional[str]) -> Link
        """Get the robot's base link.

        Parameters
        ----------
        group : :obj:`str`, optional
            The name of the planning group. Defaults to the main planning group.

        Returns
        -------
        :class:`compas_robots.Link`

        Examples
        --------
        >>> robot = RobotLibrary.ur5()
        >>> link = robot.get_base_link()
        >>> link.name
        'base_link'
        """
        name = self.get_base_link_name(group)
        return self.model.get_link_by_name(name)

    def get_base_frame(self, group=None, full_configuration=None):
        # type: (Optional[str], Optional[Configuration]) -> Frame
        """Get the frame of the robot's base link, which is the robot's origin frame.

        Parameters
        ----------
        group : :obj:`str`, optional
            The name of the planning group. Defaults to the main planning group.
        full_configuration : :class:`compas_robots.Configuration`, optional
            The robot's full configuration, i.e. values for all configurable
            joints of the entire robot. Defaults to the all-zero configuration.

        Returns
        -------
        :class:`compas.geometry.Frame`
        """
        if not full_configuration:
            full_configuration = self.zero_configuration()
        return self.model.forward_kinematics(full_configuration, link_name=self.get_base_link_name(group))

    def get_link_names(self, group=None):
        # type: (Optional[str]) -> List[str]
        """Get the names of the links in the kinematic chain.

        Parameters
        ----------
        group : :obj:`str`, optional
            The name of the planning group. Defaults to the main planning group.

        Returns
        -------
        :obj:`list` of :obj:`str`

        Examples
        --------
        >>> robot = RobotLibrary.ur5()
        >>> robot.get_link_names('manipulator')
        ['base_link', 'base_link_inertia', 'shoulder_link', 'upper_arm_link', 'forearm_link', 'wrist_1_link', 'wrist_2_link', 'wrist_3_link', 'flange', 'tool0']
        """
        base_link_name = self.get_base_link_name(group)
        end_effector_link_name = self.get_end_effector_link_name(group)
        link_names = []
        for link in self.model.iter_link_chain(base_link_name, end_effector_link_name):
            link_names.append(link.name)
        return link_names

    def get_link_names_with_collision_geometry(self):
        # type: () -> List[str]
        """Get the names of the links with collision geometry.

        Note that returned names does not imply that the link has collision geometry loaded.
        Use :meth:`ensure_geometry()` to ensure that collision geometry is loaded.

        Returns
        -------
        :obj:`list` of :obj:`str`

        Examples
        --------
        >>> robot = RobotLibrary.ur5()
        >>> robot.get_link_names_with_collision_geometry()
        ['base_link_inertia', 'shoulder_link', 'upper_arm_link', 'forearm_link', 'wrist_1_link', 'wrist_2_link', 'wrist_3_link']
        """
        return [link.name for link in self.model.iter_links() if link.collision]

    def get_configurable_joints(self, group=None):
        # type: (Optional[str]) -> List[Joint]
        """Get the robot's configurable joints.

        Parameters
        ----------
        group : :obj:`str`, optional
            The name of the planning group. Defaults to the main planning group.

        Returns
        -------
        :obj:`list` of :class:`compas_robots.Joint`

        Notes
        -----
        If semantics is set and no group is passed, it returns all configurable
        joints of all groups.

        Examples
        --------
        >>> robot = RobotLibrary.ur5()
        >>> joints = robot.get_configurable_joints('manipulator')
        >>> [j.name for j in joints]
        ['shoulder_pan_joint', 'shoulder_lift_joint', 'elbow_joint', 'wrist_1_joint', 'wrist_2_joint', 'wrist_3_joint']
        """
        if self.semantics:
            if group:
                return self.semantics.get_configurable_joints(group)
            else:
                return self.semantics.get_all_configurable_joints()
        else:
            return self.model.get_configurable_joints()

    def get_joint_types_by_names(self, names):
        # type: (List[str]) -> List[int]
        """Get a list of joint types given a list of joint names.

        Parameters
        ----------
        names : :obj:`list` of :obj:`str`
            The names of the joints.

        Returns
        -------
        :obj:`list` of :attr:`compas_robots.Joint.SUPPORTED_TYPES`
            List of joint types.
        """
        return self.model.get_joint_types_by_names(names)

    def get_joint_by_name(self, name):
        # type: (str) -> Joint | None
        """RGet the joint in the robot model matching the given name.

        Parameters
        ----------
        name : :obj:`str`
            The name of the joint.

        Returns
        -------
        :class:`compas_robots.Joint`
        """
        return self.model.get_joint_by_name(name)

    def get_configurable_joint_names(self, group=None):
        # type: (Optional[str]) -> List[str]
        """Get the configurable joint names.

        Parameters
        ----------
        group : :obj:`str`, optional
            The name of the planning group. Defaults to the main planning group.

        Returns
        -------
        :obj:`list` of :obj:`str`

        Notes
        -----
        If semantics is set and no group is passed, it returns all configurable
        joints of all groups.

        Examples
        --------
        >>> robot = RobotLibrary.ur5()
        >>> robot.get_configurable_joint_names('manipulator')
        ['shoulder_pan_joint', 'shoulder_lift_joint', 'elbow_joint', \
        'wrist_1_joint', 'wrist_2_joint', 'wrist_3_joint']
        """
        configurable_joints = self.get_configurable_joints(group)
        return [j.name for j in configurable_joints]

    def get_configurable_joint_types(self, group=None):
        # type: (Optional[str]) -> List[int]
        """Get the configurable joint types.

        Parameters
        ----------
        group : :obj:`str`, optional
            The name of the planning group. Defaults to the main planning group.

        Returns
        -------
        :obj:`list` of :attr:`compas_robots.Joint.SUPPORTED_TYPES`

        Notes
        -----
        If :attr:`semantics` is set and no group is passed, it returns all
        configurable joint types of all groups.

        Examples
        --------
        >>> robot = RobotLibrary.ur5()
        >>> robot.get_configurable_joint_types('manipulator')
        [0, 0, 0, 0, 0, 0]
        """
        configurable_joints = self.get_configurable_joints(group)
        return [j.type for j in configurable_joints]

    def get_attached_tool_collision_meshes(self):
        # type: () -> List[List[CollisionMesh]]
        """Returns a list of all attached collisions meshes of each of the attached tools, if any.

        Returns
        -------
        A list of lists.
        List[List[compas_fab.robots.planning_scene.CollisionMesh]]
        """
        return [tool.attached_collision_meshes for tool in self.attached_tools.values()]

    # ==========================================================================
    # configurations
    # ==========================================================================

    def zero_configuration(self, group=None):
        # type: (Optional[str]) -> Configuration
        """Get the zero joint configuration.

        If zero is out of joint limits ``(upper, lower)`` then
        ``(upper + lower) / 2`` is used as joint value.

        Examples
        --------
        >>> robot = RobotLibrary.ur5()
        >>> robot.zero_configuration('manipulator')
        Configuration((0.000, 0.000, 0.000, 0.000, 0.000, 0.000), (0, 0, 0, 0, 0, 0), \
            ('shoulder_pan_joint', 'shoulder_lift_joint', 'elbow_joint', 'wrist_1_joint', 'wrist_2_joint', 'wrist_3_joint'))
        """
        values = []
        joint_names = []
        joint_types = []
        for joint in self.get_configurable_joints(group):
            if joint.limit and not (0 <= joint.limit.upper and 0 >= joint.limit.lower):
                values.append((joint.limit.upper + joint.limit.lower) / 2.0)
            else:
                values.append(0)
            joint_names.append(joint.name)
            joint_types.append(joint.type)
        return Configuration(values, joint_types, joint_names)

    def random_configuration(self, group=None):
        # type: (Optional[str]) -> Configuration
        """Get a random configuration.

        Parameters
        ----------
        group : :obj:`str`, optional
            The name of the planning group. Defaults to the main planning group.

        Returns
        -------
        :class:`compas_robots.Configuration`

        Notes
        -----
        No collision checking is involved, the configuration may be invalid.
        """
        configurable_joints = self.get_configurable_joints(group)
        values = []
        for joint in configurable_joints:
            if joint.limit:
                values.append(joint.limit.lower + (joint.limit.upper - joint.limit.lower) * random.random())
            else:
                values.append(0)
        joint_names = self.get_configurable_joint_names(group)
        joint_types = self.get_joint_types_by_names(joint_names)
        return Configuration(values, joint_types, joint_names)

    def get_group_configuration(self, group, full_configuration):
        # type: (str, Configuration) -> Configuration
        """Get the group's configuration.

        Parameters
        ----------
        group : :obj:`str`
            The name of the planning group.
        full_configuration : :class:`compas_robots.Configuration`
            The configuration for all configurable joints of the robot.

        Returns
        -------
        :class:`compas_robots.Configuration`
            The configuration of the group.
        """
        full_configuration = self._check_full_configuration_and_scale(full_configuration)[
            0
        ]  # adds joint_names to full_configuration and makes copy
        group_joint_names = self.get_configurable_joint_names(group)
        values = [full_configuration[name] for name in group_joint_names]
        return Configuration(values, self.get_configurable_joint_types(group), group_joint_names)

    def merge_group_with_full_configuration(self, group_configuration, full_configuration, group):
        # type: (Configuration, Configuration, str) -> Configuration
        """Get the robot's full configuration by merging a group's configuration with a full configuration.
        The group configuration takes precedence over the full configuration in
        case a joint value is present in both.

        Parameters
        ----------
        group_configuration : :class:`compas_robots.Configuration`
            The configuration for one of the robot's planning groups.
        full_configuration : :class:`compas_robots.Configuration`
            The configuration for all configurable joints of the robot.
        group : :obj:`str`
            The name of the planning group.

        Returns
        -------
        :class:`compas_robots.Configuration`
            A full configuration with values for all configurable joints.

        Raises
        ------
        :exc:`ValueError`
            If the `full_configuration` does not specify positions for all
            configurable joints, or if the `group_configuration` does not
            specify positions for all configurable joints of the given group.
        """
        if not group_configuration.joint_names:
            group_configuration.joint_names = self.get_configurable_joint_names(group)

        full_configuration = self._check_full_configuration_and_scale(full_configuration)[
            0
        ]  # adds joint_names to full_configuration and makes copy

        full_configuration = full_configuration.merged(group_configuration)
        return full_configuration

    def get_group_names_from_link_name(self, link_name):
        # type: (str) -> List[str]
        """Get the names of the groups `link_name` belongs to.

        Parameters
        ----------
        link_name : :obj:`str`
            The name of a link

        Returns
        -------
        :obj:`list` of :obj:`str`
           A list of group names.
        """
        group_names = []
        for group in self.group_names:
            if link_name in self.get_link_names(group):
                group_names.append(group)
        return group_names

    def get_position_by_joint_name(self, configuration, joint_name, group=None):
        # type: (Configuration, str, Optional[str]) -> float
        """Get the position of named joint in given configuration.

        Parameters
        ----------
        configuration : :class:`compas_robots.Configuration`
            The configuration of the configurable joints.
        joint_name : :obj:`str`
            Name of joint.
        group : :obj:`str`, optional
            The name of the planning group. Defaults to the main planning group.

        Returns
        -------
        :obj:`float`
            Joint position for the given joint.

        Raises
        ------
        :exc:`ValueError`
            If the number of joints in the `configuration` parameter does not
            match the configurable joints of the given `group`.
        """
        names = self.get_configurable_joint_names(group)
        if len(names) != len(configuration.joint_values):
            raise ValueError("Please pass a configuration with {} joint_values or specify group".format(len(names)))
        return configuration.joint_values[names.index(joint_name)]

    def _check_full_configuration_and_scale(self, full_configuration=None):
        # type: (Optional[Configuration]) -> Tuple[Configuration, Configuration]
        """Either create a full configuration or check if the passed full configuration is valid.

        Parameters
        ----------
        full_configuration : :class:`compas_robots.Configuration`, optional
            The full configuration of the whole robot, including values for all configurable joints.

        Returns
        -------
        :obj:`Tuple` of (:class:`compas_robots.Configuration`, :class:`compas_robots.Configuration`)
            The full configuration and the scaled full configuration
        """
        if not full_configuration:
            configuration = self.zero_configuration()  # with joint_names
        else:
            joint_names = self.get_configurable_joint_names()  # full configuration
            # full_configuration might have passive joints specified as well, we allow this.
            if len(joint_names) > len(full_configuration.joint_values):
                raise ValueError(
                    "Please pass a configuration with {} values, for all configurable joints of the robot.".format(
                        len(joint_names)
                    )
                )
            configuration = full_configuration.copy()
            if not configuration.joint_names:
                configuration.joint_names = joint_names
        return configuration, configuration.scaled(1.0 / self.scale_factor)

    def get_configuration_from_group_state(self, group, group_state):
        # type: (str, str) -> Configuration
        """Get a :class:`compas_robots.Configuration` from a group's group state.

        Parameters
        ----------
        group : :obj:`str`
            The name of the planning group.
        group_state : :obj:`str`
            The name of the group_state.

        Returns
        -------
        :class:`compas_robots.Configuration`
            The configuration specified by the :attr:`group_state`.
        """
        joint_dict = self.group_states[group][group_state]
        group_joint_names = self.get_configurable_joint_names(group)
        group_joint_types = self.get_configurable_joint_types(group)
        values = [joint_dict[name] for name in group_joint_names]
        return Configuration(values, group_joint_types, group_joint_names)

    # ==========================================================================
    # transformations, coordinate frames
    # ==========================================================================

    def transformation_RCF_WCF(self, group=None):
        # type: (Optional[str]) -> Transformation
        """Get the transformation from the robot's coordinate system (RCF) to the world coordinate system (WCF).

        Parameters
        ----------
        group : :obj:`str`, optional
            The name of the planning group. Defaults to the main planning group.

        Returns
        -------
        :class:`compas.geometry.Transformation`

        """
        base_frame = self.get_base_frame(group)
        return Transformation.from_change_of_basis(base_frame, Frame.worldXY())

    def transformation_WCF_RCF(self, group=None):
        # type: (Optional[str]) -> Transformation
        """Get the transformation from the world coordinate system (WCF) to the robot's coordinate system (RCF).

        Parameters
        ----------
        group : :obj:`str`, optional
            The name of the planning group. Defaults to the main planning group.

        Returns
        -------
        :class:`compas.geometry.Transformation`

        """
        base_frame = self.get_base_frame(group)
        return Transformation.from_change_of_basis(Frame.worldXY(), base_frame)

    def set_RCF(self, robot_coordinate_frame, group=None):
        # type: (Frame, Optional[str]) -> None
        """Move the origin frame of the robot to the robot_coordinate_frame.

        Raises
        ------
        :exc:`NotImplementedError`
            Not implemented yet.
        """
        # TODO: must be applied to the model, so that base_frame is RCF
        # Problem: check if conversion wcf/rcf still works with backend
        raise NotImplementedError

    def get_RCF(self, group=None):
        # type: (Optional[str]) -> Frame
        """Get the origin frame of the robot.

        Parameters
        ----------
        group : :obj:`str`, optional
            The name of the planning group. Defaults to the main planning group.

        Returns
        -------
        :class:`compas.geometry.Frame`
            Origin frame of the robot.
        """
        return self.get_base_frame(group)

    def to_local_coordinates(self, frame_WCF, group=None):
        # type: (Frame, Optional[str]) -> Frame
        """Represent a frame from the world coordinate system (WCF) in the robot's coordinate system (RCF).

        Parameters
        ----------
        frame_WCF : :class:`compas.geometry.Frame`
            A frame in the world coordinate frame.
        group : :obj:`str`, optional
            The name of the planning group. Defaults to the main planning group.

        Returns
        -------
        :class:`compas.geometry.Frame`
            A frame in the robot's coordinate frame.

        Examples
        --------
        >>> robot = RobotLibrary.ur5()
        >>> frame_WCF = Frame([-0.363, 0.003, -0.147], [0.388, -0.351, -0.852], [0.276, 0.926, -0.256])
        >>> frame_RCF = robot.to_local_coordinates(frame_WCF)
        >>> frame_RCF                                                                                       # doctest: +SKIP
        Frame(Point(-0.363, 0.003, -0.147), Vector(0.388, -0.351, -0.852), Vector(0.276, 0.926, -0.256))    # doctest: +SKIP
        """
        frame_RCF = frame_WCF.transformed(self.transformation_WCF_RCF(group))
        return frame_RCF

    def to_world_coordinates(self, frame_RCF, group=None):
        # type: (Frame, Optional[str]) -> Frame
        """Represent a frame from the robot's coordinate system (RCF) in the world coordinate system (WCF).

        Parameters
        ----------
        frame_RCF : :class:`compas.geometry.Frame`
            A frame in the robot's coordinate frame.
        group : :obj:`str`, optional
            The name of the planning group. Defaults to the main planning group.

        Returns
        -------
        :class:`compas.geometry.Frame`
            A frame in the world coordinate frame.

        Examples
        --------
        >>> robot = RobotLibrary.ur5()
        >>> frame_RCF = Frame([-0.363, 0.003, -0.147], [0.388, -0.351, -0.852], [0.276, 0.926, -0.256])
        >>> frame_WCF = robot.to_world_coordinates(frame_RCF)
        >>> frame_WCF                                                                                       # doctest: +SKIP
        Frame(Point(-0.363, 0.003, -0.147), Vector(0.388, -0.351, -0.852), Vector(0.276, 0.926, -0.256))    # doctest: +SKIP
        """
        frame_WCF = frame_RCF.transformed(self.transformation_RCF_WCF(group))
        return frame_WCF

    def _get_attached_tool_for_group(self, group_name=None):
        # type: (Optional[str]) -> Tool
        """Get the tool attached to the given planning group. Group name defaults to main_group_name.
        Raises ValueError if group name is unknown or there is no tool currently attached to it"""
        group = group_name or self.main_group_name
        if group not in self.attached_tools:
            raise ValueError("No tool attached to group {}".format(group))

        return self.attached_tools[group]

    def from_tcf_to_t0cf(self, frames_tcf, group=None):
        # type: (List[Frame], Optional[str]) -> List[Frame]
        """Convert a list of frames at the robot's tool tip (tcf frame) to frames at the robot's flange (tool0 frame) using the attached tool.

        Parameters
        ----------
        frames_tcf : :obj:`list` of :class:`compas.geometry.Frame`
            Frames (in WCF) at the robot's tool tip (tcf).

        group : :obj:`str`, optional
            The planning group whose tool to use. Defaults to the main
            planning group.

        Returns
        -------
        :obj:`list` of :class:`compas.geometry.Frame`
            Frames (in WCF) at the robot's flange (tool0).

        Raises
        ------
        Exception
            If the attached tool is not set.

        Examples
        --------
        >>> robot = RobotLibrary.ur5()
        >>> mesh = Mesh.from_stl(compas_fab.get('planning_scene/cone.stl'))
        >>> frame = Frame([0.14, 0, 0], [0, 1, 0], [0, 0, 1])
        >>> robot.attach_tool(Tool(mesh, frame))
        >>> frames_tcf = [Frame((-0.309, -0.046, -0.266), (0.276, 0.926, -0.256), (0.879, -0.136, 0.456))]
        >>> robot.from_tcf_to_t0cf(frames_tcf)                                                              # doctest: +SKIP
        [Frame(Point(-0.363, 0.003, -0.147), Vector(0.388, -0.351, -0.852), Vector(0.276, 0.926, -0.256))]  # doctest: +SKIP
        >>> robot.from_tcf_to_t0cf(frames_tcf, group=robot.main_group_name)                                 # doctest: +SKIP
        [Frame(Point(-0.363, 0.003, -0.147), Vector(0.388, -0.351, -0.852), Vector(0.276, 0.926, -0.256))]  # doctest: +SKIP
        """
        tool = self._get_attached_tool_for_group(group_name=group)
        return tool.from_tcf_to_t0cf(frames_tcf)

    def from_t0cf_to_tcf(self, frames_t0cf, group=None):
        # type: (List[Frame], Optional[str]) -> List[Frame]
        """Convert frames at the robot's flange (tool0 frame) to frames at the robot's tool tip (tcf frame) using the attached tool.

        Parameters
        ----------
        frames_t0cf : :obj:`list` of :class:`compas.geometry.Frame`
            Frames (in WCF) at the robot's flange (tool0).

        group : :obj:`str`, optional
            The planning group to attach this tool to. Defaults to the main
            planning group.

        Returns
        -------
        :obj:`list` of :class:`compas.geometry.Frame`
            Frames (in WCF) at the robot's tool tip (tcf).

        Raises
        ------
        :exc:`Exception`
            If the robot has no attached tool defined.

        Examples
        --------
        >>> robot = RobotLibrary.ur5()
        >>> mesh = Mesh.from_stl(compas_fab.get('planning_scene/cone.stl'))
        >>> frame = Frame([0.14, 0, 0], [0, 1, 0], [0, 0, 1])
        >>> robot.attach_tool(Tool(mesh, frame))
        >>> frames_t0cf = [Frame((-0.363, 0.003, -0.147), (0.388, -0.351, -0.852), (0.276, 0.926, -0.256))]
        >>> robot.from_t0cf_to_tcf(frames_t0cf)                                                            # doctest: +SKIP
        [Frame(Point(-0.309, -0.046, -0.266), Vector(0.276, 0.926, -0.256), Vector(0.879, -0.136, 0.456))] # doctest: +SKIP
        >>> robot.from_t0cf_to_tcf(frames_t0cf, group=robot.main_group_name)                               # doctest: +SKIP
        [Frame(Point(-0.309, -0.046, -0.266), Vector(0.276, 0.926, -0.256), Vector(0.879, -0.136, 0.456))] # doctest: +SKIP
        """
        tool = self._get_attached_tool_for_group(group_name=group)
        return tool.from_t0cf_to_tcf(frames_t0cf)

    def attach_tool(self, tool, group=None, touch_links=None):
        # type: (Tool, Optional[str], Optional[List[str]]) -> None
        """Attach a tool to the robot independently of the model definition.

        Parameters
        ----------
        tool : :class:`Tool`
            The tool that should be attached to the robot's flange.
        group : :obj:`str`, optional
            The planning group to attach this tool to. Defaults to the main
            planning group.
        touch_links : :obj:`list` of :obj:`str`, optional
            A list of link names the end-effector is allowed to touch. Defaults
            to the end-effector link.

        Returns
        -------
        ``None``

        See Also
        --------
        :meth:`Robot.detach_tool`

        Examples
        --------
        >>> robot = RobotLibrary.ur5()
        >>> mesh = Mesh.from_stl(compas_fab.get('planning_scene/cone.stl'))
        >>> frame = Frame([0.14, 0, 0], [0, 1, 0], [0, 0, 1])
        >>> tool = Tool(mesh, frame)
        >>> robot.attach_tool(tool)
        """
        group = group or self.main_group_name
        if group not in self.semantics.group_names:
            raise ValueError("No such group: {}".format(group))

        if not tool.connected_to:
            tool.connected_to = self.get_end_effector_link_name(group)
        tool.update_touch_links(touch_links)
        self.attached_tools[group] = tool

        if self.scene_object:
            self.scene_object.attach_tool_model(tool.tool_model)

    def detach_tool(self, group=None):
        # type: (Optional[str]) -> None
        """Detach the attached tool.

        Parameters
        ----------
        group : :obj:`str`, optional
            The planning group to attach this tool to. Defaults to the main
            planning group.

        See Also
        --------
        :meth:`Robot.attach_tool`
        """
        group = group or self.main_group_name
        if group not in self.attached_tools:
            raise ValueError("No tool attached to group {}".format(group))

        tool_to_remove = self.attached_tools[group]
        if self.scene_object and tool_to_remove:
            self.scene_object.detach_tool_model(tool_to_remove.tool_model)
        self.attached_tools.pop(group)

    # ==========================================================================
    # checks
    # ==========================================================================

    def ensure_client(self):
        # type: () -> None
        """Check if the client is set.

        Raises
        ------
        :exc:`Exception`
            If :attr:`client` is not set
        """
        if not self.client:
            raise Exception("This method is only callable once a client is assigned.")

    def ensure_semantics(self):
        # type: () -> None
        """Check if semantics is set.

        Raises
        ------
        :exc:`Exception`
            If :attr:`semantics` is not set.
        """
        if not self.semantics:
            raise Exception("This method is only callable once a semantic model is assigned.")

    def ensure_geometry(self):
        # type: () -> None
        """Check if the model's geometry has been loaded.

        Raises
        ------
        :exc:`Exception`
            If geometry has not been loaded.
        """
        self.model.ensure_geometry()

    # ==========================================================================
    # services
    # ==========================================================================

    def inverse_kinematics(
        self,
        frame_WCF,
        start_configuration=None,
        group=None,
        return_full_configuration=False,
        use_attached_tool_frame=True,
        options=None,
    ):
        # type: (Frame, Optional[Configuration], Optional[str], Optional[bool], Optional[bool], Optional[Dict[str, Any]]) -> Configuration
        """Calculate the robot's inverse kinematic for a given frame.

        The inverse kinematic solvers are implemented as generators in order to fit both analytic
        and numerical solver approaches. However, this method abstracts that away and returns one
        configuration at a time to simplify its usage.

        To keep the usefulness of the generator, calls to this method will recall the last retrieved
        iterator and keep returning results yielded by it, one at a time. This is true only as long as
        the request is identical to the last one. If the arguments change, the last generator
        is discarded and the client IK implementation is invoked again.

        Parameters
        ----------
        frame_WCF : :class:`compas.geometry.Frame`
            The frame to calculate the inverse kinematic for.
        start_configuration : :class:`compas_robots.Configuration`, optional
            If passed, the inverse will be calculated such that the calculated
            joint positions differ the least from the start_configuration.
            Defaults to the zero configuration.
        group: :obj:`str`, optional
            The planning group used for calculation. Defaults to the robot's
            main planning group.
        return_full_configuration : :obj:`bool`, optional
            If ``True``, returns a full configuration with all joint values
            specified, including passive ones if available. Defaults to ``False``.
        use_attached_tool_frame : :obj:`bool`, optional
            If ``True`` and there is a tool attached to the planning group, it will use its TCF
            instead of the T0CF to calculate IK. Defaults to ``True``.
        options: :obj:`dict`, optional
            Dictionary containing the key-value pairs of additional options.
            The valid options are specific to the backend in use.
            Check the API reference of the IK backend implementation for more details.

        Raises
        ------
        :exc:`compas_fab.backends.BackendError`
            If no configuration can be found.

        Returns
        -------
        :class:`compas_robots.Configuration`
            An inverse kinematic solution represented as a configuration.

        Examples
        --------
        >>> robot = RobotLibrary.ur5()
        >>> frame_WCF = Frame([0.3, 0.1, 0.5], [1, 0, 0], [0, 1, 0])
        >>> start_configuration = robot.zero_configuration()
        >>> group = robot.main_group_name
        >>> robot.inverse_kinematics(frame_WCF, start_configuration, group)                 # doctest: +SKIP
        Configuration((4.045, 5.130, -2.174, -6.098, -5.616, 6.283), (0, 0, 0, 0, 0, 0))    # doctest: +SKIP
        """
        # Pseudo-memoized sequential calls will re-use iterator if not exhausted
        request_id = "{}-{}-{}-{}-{}".format(
            str(frame_WCF), str(start_configuration), str(group), str(return_full_configuration), str(options)
        )

        if self._current_ik["request_id"] == request_id and self._current_ik["solutions"] is not None:
            solution = next(self._current_ik["solutions"], None)
            if solution is not None:
                return solution

        solutions = self.iter_inverse_kinematics(
            frame_WCF, start_configuration, group, return_full_configuration, use_attached_tool_frame, options
        )
        self._current_ik["request_id"] = request_id
        self._current_ik["solutions"] = solutions

        return next(solutions)

    def iter_inverse_kinematics(
        self,
        frame_WCF,
        start_configuration=None,
        group=None,
        return_full_configuration=False,
        use_attached_tool_frame=True,
        options=None,
    ):
        # type: (Frame, Optional[Configuration], Optional[str], Optional[bool], Optional[bool], Optional[Dict[str, Any]]) -> Iterator[Configuration]
        """Iterate over the inverse kinematic solutions of a robot.

        This method exposes the generator-based inverse kinematic solvers. Analytics solvers will return
        generators that include all possible solutions, hence exhausting the iterator indicates there are
        no more solutions to be found. Numerical solvers, on the other hand, will keep returning solutions
        until one fails to be found (usually caused by a timeout rather than infeasibility) or until the user
        code stops the iteration.

        Parameters
        ----------
        frame_WCF : :class:`compas.geometry.Frame`
            The frame to calculate the inverse kinematic for.
        start_configuration : :class:`compas_robots.Configuration`, optional
            If passed, the inverse will be calculated such that the calculated
            joint positions differ the least from the start_configuration.
            Defaults to the zero configuration.
        group: :obj:`str`, optional
            The planning group used for calculation. Defaults to the robot's
            main planning group.
        return_full_configuration : :obj:`bool`, optional
            If ``True``, returns a full configuration with all joint values
            specified, including passive ones if available. Defaults to ``False``.
        use_attached_tool_frame : :obj:`bool`, optional
            If ``True`` and there is a tool attached to the planning group, it will use its TCF
            instead of the T0CF to calculate IK. Defaults to ``True``.
        options: :obj:`dict`, optional
            Dictionary containing the key-value pairs of additional options.
            The valid options are specific to the backend in use.
            Check the API reference of the IK backend implementation for more details.

        Raises
        ------
        :exc:`compas_fab.backends.BackendError`
            If no configuration can be found.

        Yields
        ------
        :class:`compas_robots.Configuration`
            An inverse kinematic solution represented as a configuration.

        Examples
        --------
        >>> robot = RobotLibrary.ur5()
        >>> frame_WCF = Frame([0.3, 0.1, 0.5], [1, 0, 0], [0, 1, 0])
        >>> start_configuration = robot.zero_configuration()
        >>> group = robot.main_group_name
        >>> next(robot.iter_inverse_kinematics(frame_WCF, start_configuration, group))      # doctest: +SKIP
        Configuration((4.045, 5.130, -2.174, -6.098, -5.616, 6.283), (0, 0, 0, 0, 0, 0))    # doctest: +SKIP
        """
        options = options or {}
        attached_collision_meshes = options.get("attached_collision_meshes") or []

        self.ensure_client()
        group = group or self.main_group_name if self.semantics else None

        start_configuration, start_configuration_scaled = self._check_full_configuration_and_scale(start_configuration)

        attached_tool = self.attached_tools.get(group)
        if use_attached_tool_frame and attached_tool:
            frame_WCF = self.from_tcf_to_t0cf([frame_WCF], group)[0]

        frame_WCF_scaled = frame_WCF.copy()
        frame_WCF_scaled.point /= self.scale_factor  # must be in meters

        for tool in self.attached_tools.values():
            if tool:
                attached_collision_meshes.extend(tool.attached_collision_meshes)

        options["attached_collision_meshes"] = attached_collision_meshes

        solutions = self.client.inverse_kinematics(self, frame_WCF_scaled, start_configuration_scaled, group, options)

        # The returned joint names might be more than the requested ones if there are passive joints present
        for joint_positions, joint_names in solutions:
            if joint_positions:
                yield self._build_configuration(joint_positions, joint_names, group, return_full_configuration)
            else:
                yield None  # to accommodate analytic ik with keeping the order of solutions

    def _build_configuration(self, joint_positions, joint_names, group, return_full_configuration):
        # type: (List[float], List[str], str | None, bool) -> Configuration
        if return_full_configuration:
            # build configuration including passive joints, but no sorting
            joint_types = self.get_joint_types_by_names(joint_names)
            configuration = Configuration(joint_positions, joint_types, joint_names)
        else:
            # sort values for group configuration
            joint_state = dict(zip(joint_names, joint_positions))
            group_joint_names = self.get_configurable_joint_names(group)
            values = [joint_state[name] for name in group_joint_names]
            configuration = Configuration(values, self.get_configurable_joint_types(group), group_joint_names)

        return configuration.scaled(self.scale_factor)

    def forward_kinematics(self, configuration, group=None, use_attached_tool_frame=True, options=None):
        # type: (Configuration, Optional[str], Optional[bool], Optional[Dict[str, Any]]) -> Frame
        """Calculate the robot's forward kinematic.

        Parameters
        ----------
        configuration: :class:`compas_fab.robots.Configuration`
            The full configuration to calculate the forward kinematic for. If no
            full configuration is passed, the zero-joint state for the other
            configurable joints is assumed.
        group: obj:`str`, optional
            The planning group used for the calculation. Defaults to the robot's
            main planning group.
        use_attached_tool_frame : :obj:`bool`, optional
            If ``True`` and there is a tool attached to the planning group, FK will return
            the TCF of the attached tool instead of the T0CF. Defaults to ``True``.
        options: obj:`dict`, optional
            Dictionary containing the following key-value pairs:

            - ``"solver"``: (:obj:`str`, optional) If ``None`` calculates FK
              with the client if it exists or with the robot model.
              If ``'model'`` use the robot model to calculate FK.
              Other values depend on specific backend implementation, some backends might
              allow selecting different FK solvers dynamically.
            - ``"link"``: (:obj:`str`, optional) The name of the link to
              calculate the forward kinematics for. Defaults to the group's end
              effector link.
              Backwards compatibility note: if there's no ``link`` option, the
              planner will try also ``tool0`` as fallback before defaulting
              to the end effector's link.

            There are additional options that are specific to the backend in use.
            Check the API reference of the FK backend implementation for more details.

        Returns
        -------
        :class:`compas.geometry.Frame`
            The frame in the world's coordinate system (WCF).

        Raises
        ------
        :exc:`ValueError`
            If `link_name` doesn't match any of the :class:`Robot` instance's links.
        :exc:`NotImplementedError`
            If forward kinematic method for given `backend` is not implemented.

        Examples
        --------
        >>> robot = RobotLibrary.ur5()
        >>> configuration = Configuration.from_revolute_values([-2.238, -1.153, -2.174, 0.185, 0.667, 0.000])
        >>> group = robot.main_group_name
        >>> frame_WCF_c = robot.forward_kinematics(configuration, group)
        >>> options = {'solver': 'model'}
        >>> frame_WCF_m = robot.forward_kinematics(configuration, group, options)
        >>> frame_WCF_c == frame_WCF_m
        True
        """
        options = options or {}
        solver = options.get("solver")

        group = group or self.main_group_name if self.semantics else None

        full_configuration = self.merge_group_with_full_configuration(configuration, self.zero_configuration(), group)
        full_configuration, full_configuration_scaled = self._check_full_configuration_and_scale(full_configuration)

        # If there's no client, we default to `model` solver if there is no other assigned.
        if not self.client:
            solver = solver or "model"

        # Solve with the model
        if solver == "model":
            link = options.get("link", options.get("tool0"))
            link = link or self.get_end_effector_link_name(group)
            if link not in self.get_link_names(group):
                raise ValueError("Link name {} does not exist in planning group".format(link))

            frame_WCF = self.model.forward_kinematics(full_configuration, link)

        # Otherwise, pass everything down to the client
        else:
            self.ensure_client()
            frame_WCF = self.client.forward_kinematics(self, full_configuration_scaled, group, options)

        # Scale and return
        frame_WCF.point *= self.scale_factor

        attached_tool = self.attached_tools.get(group)
        if use_attached_tool_frame and attached_tool:
            frame_WCF = self.from_t0cf_to_tcf([frame_WCF], group)[0]

        return frame_WCF

    def plan_cartesian_motion(self, waypoints, start_configuration=None, group=None, options=None):
        # type: (Waypoints, Optional[Configuration], Optional[str], Optional[Dict[str, Any]]) -> JointTrajectory
        """Calculate a cartesian motion path (linear in tool space).

        Parameters
        ----------
        waypoints : :class:`compas_fab.robots.Waypoints`
            The waypoints for the robot to follow.
            For more information on how to define waypoints, see :ref:`waypoints`.
            In addition, note that not all planning backends support all waypoint types,
            check documentation of the backend in use for more details.
        start_configuration : :class:`compas_robots.Configuration`, optional
            The robot's full configuration, i.e. values for all configurable
            joints of the entire robot, at the start of the motion.
            Defaults to the all-zero configuration.
        group : :obj:`str`, optional
            The name of the planning group used for motion planning.
            Defaults to the robot's main planning group.
        options : :obj:`dict`, optional
            Dictionary containing the following key-value pairs:

            - max_step :: :obj:`float`, optional
                The approximate distance between the
                calculated points. (Defined in the robot's units.) Defaults to ``0.01``.
            - path_constraints :: :obj:`list` of :class:`compas_fab.robots.Constraint`, optional
                Optional constraints that can be imposed along the solution path.
                Note that path calculation won't work if the start_configuration
                violates these constraints. Defaults to ``None``.
            - attached_collision_meshes :: :obj:`list` of :class:`compas_fab.robots.AttachedCollisionMesh`
                Defaults to ``None``.

            There are additional options that are specific to the backend in use.
            Check the API reference of the cartesian motion planner backend implementation
            for more details.

        Returns
        -------
        :class:`JointTrajectory`
            The calculated trajectory.

        Examples
        --------

        >>> with RosClient() as client:             # doctest: +SKIP
        #: This doctest can pass locally but persistently fails on CI in GitHub. "roslibpy.core.RosTimeoutError: Failed to connect to ROS"
        ...     robot = client.load_robot()
        ...     target_frames = [Frame([0.3, 0.1, 0.5], [1, 0, 0], [0, 1, 0]),\
                      Frame([0.5, 0.1, 0.6], [1, 0, 0], [0, 1, 0])]
        ...     waypoints = FrameWaypoints(target_frames)
        ...     start_configuration = Configuration.from_revolute_values([-0.042, 0.033, -2.174, 5.282, -1.528, 0.000])
        ...     group = robot.main_group_name
        ...     options = {'max_step': 0.01,\
                       'jump_threshold': 1.57,\
                       'avoid_collisions': True}
        ...     trajectory = robot.plan_cartesian_motion(waypoints,\
                                                     start_configuration,\
                                                     group=group,\
                                                     options=options)
        ...     len(trajectory.points) > 1
        True
        """
        # The plan_cartesian_motion method in the Robot class is a wrapper around planing backend's
        # plan_cartesian_motion method. This method is responsible for scaling the waypoints, start_configuration and the planned trajectory.
        # Some options may also need scaling, like max_step. This should be removed in the future.
        # TODO: Discuss if we can have all options passed with a fixed unit to avoid scaling.
        # Attached tools are also managed by this function.

        options = options or {}

        self.ensure_client()
        if not group:
            group = self.main_group_name  # ensure semantics

        # =======
        # Scaling
        # =======
        need_scaling = not TOL.is_close(self.scale_factor, 1.0, rtol=1e-8)

        if need_scaling:
            waypoints = waypoints.scaled(1.0 / self.scale_factor)

        max_step = options.get("max_step")
        if need_scaling and max_step:
            options["max_step"] = max_step / self.scale_factor

        # NOTE: start_configuration has to be a full robot configuration, such
        # that all configurable joints of the whole robot are defined for planning.
        start_configuration, start_configuration_scaled = self._check_full_configuration_and_scale(start_configuration)

        # Path constraints are only relevant to ROS Backend
        path_constraints = options.get("path_constraints")
        if need_scaling and path_constraints:
            path_constraints_WCF_scaled = []
            for c in path_constraints:
                cp = c.copy()
                if c.type == Constraint.JOINT:
                    joint = self.get_joint_by_name(c.joint_name)
                    if joint.is_scalable():
                        cp.scale(1.0 / self.scale_factor)
                else:
                    cp.scale(1.0 / self.scale_factor)
                path_constraints_WCF_scaled.append(cp)
            options["path_constraints"] = path_constraints_WCF_scaled

        # =====================
        # Attached CM and Tools
        # =====================

        attached_collision_meshes = options.get("attached_collision_meshes") or []
        # Collect attached collision meshes from attached tools
        # TODO: Discuss why scaling is not happening here?
        for _, tool in self.attached_tools.items():
            if tool:
                attached_collision_meshes.extend(tool.attached_collision_meshes)
        options["attached_collision_meshes"] = attached_collision_meshes

        # ========
        # Planning
        # ========

        trajectory = self.client.plan_cartesian_motion(
            robot=self,
            waypoints=waypoints,
            start_configuration=start_configuration_scaled,
            group=group,
            options=options,
        )

        # =========================
        # Scaling result trajectory
        # =========================

        # Scale everything back to robot's scale
        for pt in trajectory.points:
            pt.scale(self.scale_factor)

        trajectory.start_configuration.scale(self.scale_factor)

        return trajectory

    def plan_motion(self, target, start_configuration=None, group=None, options=None):
        # type: (Target, Optional[Configuration], Optional[str], Optional[Dict[str, Any]]) -> JointTrajectory
        """Calculate a motion path.

        Parameters
        ----------
        target : :class:`compas_fab.robots.Target`
            The target to be achieved by the robot at the end of the motion.
            See :ref:`targets`.
        start_configuration : :class:`compas_robots.Configuration`, optional
            The robot's full configuration, i.e. values for all configurable
            joints of the entire robot, at the starting position. Defaults to
            the all-zero configuration.
        group : :obj:`str`, optional
            The name of the planning group used to define the movable joints.
            The planning group must match with one of the groups defined in the robot's semantics.
            Defaults to the robot's main planning group.
        options : :obj:`dict`, optional
            Dictionary containing the following key-value pairs:

            - path_constraints :: :obj:`list` of :class:`Constraint`, optional
                Optional constraints that can be imposed along the solution path.
                Note that path calculation won't work if the start_configuration
                violates these constraints. Defaults to ``None``.
            - attached_collision_meshes :: :obj:`list` of :class:`compas_fab.robots.AttachedCollisionMesh`
                Defaults to ``None``.

            There are additional options that are specific to the backend in use.
            Check the API reference of the motion planner backend implementation
            for more details.

        Returns
        -------
        :class:`JointTrajectory`
            The calculated trajectory.

        Examples
        --------ssssss

        Using a :class:`~compas_fab.robots.FrameTarget` :

        >>> with RosClient() as client:             # doctest: +SKIP
        #: This doctest can pass locally but persistently fails on CI in GitHub. "roslibpy.core.RosTimeoutError: Failed to connect to ROS"
        ...     robot = client.load_robot()
        ...     frame = Frame([0.4, 0.3, 0.4], [0, 1, 0], [0, 0, 1])
        ...     tolerance_position = 0.001
        ...     tolerance_orientation = math.radians(1)
        ...     start_configuration = Configuration.from_revolute_values([-0.042, 4.295, 0, -3.327, 4.755, 0.])
        ...     group = robot.main_group_name
        ...     target = FrameTarget(frame, tolerance_position, tolerance_orientation)
        ...     goal_constraints = robot.constraints_from_frame(frame, tolerance_position, tolerances_axes, group)
        ...     trajectory = robot.plan_motion((target, start_configuration, group, {'planner_id': 'RRTConnect'})
        ...     print(trajectory.fraction)
        1.0


        Using a :class:`~compas_fab.robots.ConfigurationTarget` :

        >>> with RosClient() as client:             # doctest: +SKIP
        #: This doctest can pass locally but persistently fails on CI in GitHub. "roslibpy.core.RosTimeoutError: Failed to connect to ROS"
        ...     robot = client.load_robot()
        ...     joint_names = robot.get_configurable_joint_names()
        ...     configuration = Configuration.from_revolute_values([0.0, -1.5707, 0.0, -1.5707, 0.0, 0.0], joint_names)
        ...     tolerances_above = [math.radians(5)] * len(configuration.joint_values)
        ...     tolerances_below = [math.radians(5)] * len(configuration.joint_values)
        ...     group = robot.main_group_name
        ...     target = ConfigurationTarget(configuration, tolerances_above, tolerances_below)
        ...     trajectory = robot.plan_motion(target, start_configuration, group, {'planner_id': 'RRTConnect'})
        ...     print(trajectory.fraction)
        1.0

        """
        options = options or {}
        path_constraints = options.get("path_constraints")
        attached_collision_meshes = options.get("attached_collision_meshes") or []

        # TODO: for the motion plan request a list of possible goal constraints
        # can be passed, from which the planner will try to find a path that
        # satisfies at least one of the specified goal constraints. For now only
        # one set of goal constraints is supported.

        # TODO: add workspace_parameters

        self.ensure_client()
        if not group:
            group = self.main_group_name

        # NOTE: start_configuration has to be a full robot configuration, such
        # that all configurable joints of the whole robot are defined for planning.
        start_configuration, start_configuration_scaled = self._check_full_configuration_and_scale(start_configuration)

        # Scale Target Definitions
        if self.scale_factor != 1.0:
            target = target.scaled(1.0 / self.scale_factor)

        # Transform path constraints to RCF and scale
        if path_constraints:
            path_constraints_WCF_scaled = []
            for c in path_constraints:
                cp = c.copy()
                if c.type == Constraint.JOINT:
                    joint = self.get_joint_by_name(c.joint_name)
                    if joint.is_scalable():
                        cp.scale(1.0 / self.scale_factor)
                else:
                    cp.scale(1.0 / self.scale_factor)
                path_constraints_WCF_scaled.append(cp)
        else:
            path_constraints_WCF_scaled = None

        for tool in self.attached_tools.values():
            if tool:
                attached_collision_meshes.extend(tool.attached_collision_meshes)

        options["attached_collision_meshes"] = attached_collision_meshes
        options["path_constraints"] = path_constraints_WCF_scaled

        trajectory = self.client.plan_motion(
            robot=self,
            target=target,
            start_configuration=start_configuration_scaled,
            group=group,
            options=options,
        )

        # Scale everything back to robot's scale
        for pt in trajectory.points:
            pt.scale(self.scale_factor)

        trajectory.start_configuration.scale(self.scale_factor)

        return trajectory

    def transformed_frames(self, configuration, group=None):
        # type: (Configuration, Optional[str]) -> List[Frame]
        """Get the robot's transformed frames.

        Parameters
        ----------
        configuration : :class:`compas_robots.Configuration`
            Configuration to compute transformed frames for.
        group : :obj:`str`, optional
            The planning group used for the calculation. Defaults to the robot's
            main planning group.

        Returns
        -------
        :obj:`list` of :class:`compas.geometry.Frame`
            Transformed frames.
        """
        if not len(configuration.joint_names):
            configuration.joint_names = self.get_configurable_joint_names(group)
        return self.model.transformed_frames(configuration)

    def transformed_axes(self, configuration, group=None):
        # type: (Configuration, Optional[str]) -> List[Vector]
        """Get the robot's transformed axes.

        Parameters
        ----------
        configuration : :class:`compas_robots.Configuration`
            Configuration to compute transformed axes for.
        group : :obj:`str`, optional
            The planning group used for the calculation. Defaults to the robot's
            main planning group.

        Returns
        -------
        :obj:`list` of :class:`compas.geometry.Vector`
            Transformed axes.
        """
        if not len(configuration.joint_names):
            configuration.joint_names = self.get_configurable_joint_names(group)
        return self.model.transformed_axes(configuration)

    # ==========================================================================
    # drawing
    # ==========================================================================

    def update(self, configuration, group=None, visual=True, collision=True):
        # type: (Configuration, Optional[str], Optional[bool], Optional[bool]) -> None
        """Update the robot's geometry.

        Parameters
        ----------
        configuration : :class:`compas_robots.Configuration`
            Instance of the configuration (joint state) to move to.
        group : :obj:`str`, optional
            The name of the group to plan for. Defaults to the robot's main
            planning group.
        visual : :obj:`bool`, optional
            ``True`` if the visual geometry should be also updated, otherwise ``False``.
            Defaults to ``True``.
        collision : :obj:`bool`, optional
            ``True`` if the collision geometry should be also updated, otherwise ``False``.
            Defaults to ``True``.
        """
        group = group or self.main_group_name if self.semantics else None

        if not len(configuration.joint_names):
            configuration.joint_names = self.get_configurable_joint_names(group)

        self.scene_object.update(configuration, visual, collision)

    def draw_visual(self):
        # type: () -> None
        """Draw the robot's visual geometry using the defined :attr:`Robot.scene_object`."""
        return self.scene_object.draw_visual()

    def draw_collision(self):
        # type: () -> None
        """Draw the robot's collision geometry using the defined :attr:`Robot.scene_object`."""
        return self.scene_object.draw_collision()

    def draw(self):
        # type: () -> None
        """Alias of :meth:`draw_visual`."""
        return self.draw_visual()

    # TODO: add scene_object.draw_attached_tool
    # def draw_attached_tool(self):
    #     """Draw the attached tool using the defined :attr:`Robot.scene_object`."""
    #     if self.scene_object and self.attached_tool:
    #         return self.scene_object.draw_attached_tool()

    def scale(self, factor):
        # type: (float) -> None
        """Scale the robot geometry by a factor (absolute).

        Parameters
        ----------
        factor : :obj:`float`
            The factor to scale the robot with.

        Returns
        -------
        ``None``
        """
        self.model.scale(factor)
        if self.scene_object:
            self.scene_object.scale(factor)
        else:
            self._scale_factor = factor

    @property
    def scale_factor(self):
        # type: () -> float
        """A scale factor affecting planning targets, results and visualization. Typically, robot models are defined in meters,
        if used in CAD environment where units is mm, use a scale_factor of 1000.

        """
        if self.scene_object:
            return self.scene_object.scale_factor
        else:
            return self._scale_factor

    def info(self):
        # type: () -> None
        """Print information about the robot."""
        print("The robot's name is '{}'.".format(self.name))
        if self.semantics:
            print("The planning groups are:", self.group_names)
            print("The main planning group is '{}'.".format(self.main_group_name))
            configurable_joints = self.get_configurable_joints(self.main_group_name)
        else:
            configurable_joints = self.get_configurable_joints()
        print("The end-effector's name is '{}'.".format(self.get_end_effector_link_name()))
        if self.attached_tools:
            for tool in self.attached_tools.values():
                print("The robot has a tool at the {} link attached.".format(tool.connected_to))
        else:
            print("The robot has NO tool attached.")
        print("The base link's name is '{}'".format(self.get_base_link_name()))
        print("The base_frame is:", self.get_base_frame())
        print("The robot's joints are:")
        for joint in configurable_joints:
            info = "\t* '{}' is of type '{}'".format(joint.name, list(Joint.SUPPORTED_TYPES)[joint.type])
            if joint.limit:
                info += " and has limits [{:.3f}, {:.3f}]".format(joint.limit.upper, joint.limit.lower)
            print(info)
        print("The robot's links are:")
        print([link.name for link in self.model.links])<|MERGE_RESOLUTION|>--- conflicted
+++ resolved
@@ -3,11 +3,8 @@
 from __future__ import print_function
 
 import random
-<<<<<<< HEAD
 import compas
-=======
 import compas_fab
->>>>>>> 0959558d
 
 from compas.data import Data
 from compas.geometry import Frame
