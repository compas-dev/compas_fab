from __future__ import absolute_import
from __future__ import division
from __future__ import print_function

import logging
import random

from compas.geometry import Frame
from compas.geometry import Sphere
from compas.geometry import Transformation
from compas.robots import Joint
from compas.robots import RobotModel

from compas_fab.robots.configuration import Configuration
from compas_fab.robots.constraints import Constraint
from compas_fab.robots.constraints import JointConstraint
from compas_fab.robots.constraints import OrientationConstraint
from compas_fab.robots.constraints import PositionConstraint

from compas_fab.robots.planning_scene import AttachedCollisionMesh

LOGGER = logging.getLogger('compas_fab.robots.robot')

__all__ = [
    'Robot',
]


class Robot(object):
    """Represents a robot.

    This class binds together several building blocks, such as the robot's
    descriptive model, its semantic information and an instance of a backend
    client into a cohesive programmable interface. This representation builds
    upon the model described in the class :class:`compas.robots.RobotModel` of
    the **COMPAS** framework.

    Parameters
    ----------
    model : :class:`compas.robots.RobotModel`
        The robot model, usually created from an URDF structure.
    artist : :class:`compas_fab.artists.BaseRobotArtist`, optional
        Instance of the artist used to visualize the robot. Defaults to ``None``.
    semantics : :class:`RobotSemantics`, optional
        The semantic model of the robot. Defaults to ``None``.
    client : optional
        The backend client to use for communication,
        e.g. :class:`compas_fab.backends.RosClient`. Defaults to ``None``.

    Attributes
    ----------
    model : :class:`compas.robots.RobotModel`
        The robot model, usually created from an URDF structure.
    artist : :class:`compas_fab.artists.BaseRobotArtist`
        Instance of the artist used to visualize the robot.
    semantics : :class:`RobotSemantics`
        The semantic model of the robot.
    client
        The backend client to use for communication,
        e.g. :class:`compas_fab.backends.RosClient`.
    artist : class:`compas_fab.artists.BaseRobotArtist`
        Artist used to visualize robot.
    name : :obj:`str`
        Name of the robot, as defined by its model.
    group_names : :obj:`list` of :obj:`str`
        All planning groups of the robot.
    main_group_name : :obj:`str`
        Robot's main planning group.
    root_name : :obj:`str`
        Robot's root name.
    scale_factor : :obj:`float`:
        Robot's scale factor.
    """

    def __init__(self, model, artist=None, semantics=None, client=None):
        self._scale_factor = 1.
        self.model = model
        self.attached_tool = None
        self.artist = artist  # setter and getter (because of scale)
        self.semantics = semantics
        self.client = client  # setter and getter ?

    @property
    def artist(self):
        """:class:`compas_fab.artists.BaseRobotArtist`: Artist used to visualize robot."""
        return self._artist

    @artist.setter
    def artist(self, artist):
        self._artist = artist
        if len(self.model.joints) > 0 and len(self.model.links) > 0:
            self.scale(self._scale_factor)
            if self.attached_tool:
                self.artist.attach_tool(self.attached_tool)

    @classmethod
    def basic(cls, name, joints=None, links=None, materials=None, **kwargs):
        """Create the most basic instance of a robot, based only on name.

        Parameters
        ----------
        name : :obj:`str`
            Name of the robot
        joints : :obj:`list` of :class:`compas.robots.Joint`, optional
            Robot's joints.
        links : :obj:`list` of :class:`compas.robots.Link`, optional
            Robot's links
        materials : :obj:`list` of :class:`compas.robots.Material`, optional
            Material description of the robot.
        kwargs : :obj:`dict`
            Keyword arguments passed to the :class:`compas.robots.RobotModel`
            `attr` :obj:`dict`. Accessible from `Robot.model.attr`.

        Returns
        -------
        :class:`Robot`
            Newly created instance of a robot.

        Examples
        --------
        >>> robot = Robot.basic('A robot')
        >>> robot.name
        'A robot'
        """
        model = RobotModel(name, joints=joints or [], links=links or [],
                           materials=materials or [], **kwargs)
        return cls(model, None)

    @property
    def name(self):
        """:obj:`str`: Name of the robot, as defined by its model.

        Examples
        --------
        >>> robot.name
        'ur5'
        """
        return self.model.name

    @property
    def group_names(self):
        """:obj:`list` of :obj:`str`: All planning groups of the robot.

        Examples
        --------
        >>> robot.group_names
        ['manipulator', 'endeffector']

        """
        self.ensure_semantics()
        return self.semantics.group_names

    @property
    def main_group_name(self):
        """:obj:`str`: Robot's main planning group."""
        self.ensure_semantics()
        return self.semantics.main_group_name

    @property
    def root_name(self):
        """:obj:`str`: Robot's root name."""
        return self.model.root.name

    def get_end_effector_link_name(self, group=None):
        """Get the name of the robot's end effector link.

        Parameters
        ----------
        group : :obj:`str`, optional
            The name of the group. Defaults to the main planning group.

        Returns
        -------
        :obj:`str`

        Examples
        --------
        >>> robot.get_end_effector_link_name()
        'ee_link'
        """
        if not self.semantics:
            return self.model.get_end_effector_link_name()
        else:
            return self.semantics.get_end_effector_link_name(group)

    def get_end_effector_link(self, group=None):
        """Get the robot's end effector link.

        Parameters
        ----------
        group : :obj:`str`, optional
            The name of the planning group. Defaults to the main planning group.

        Returns
        -------
        :class:`compas.robots.Link`

        Examples
        --------
        >>> link = robot.get_end_effector_link()
        >>> link.name
        'ee_link'
        """
        name = self.get_end_effector_link_name(group)
        return self.model.get_link_by_name(name)

    def get_end_effector_frame(self, group=None, full_configuration=None):
        """Get the frame of the robot's end effector.

        Parameters
        ----------
        group : :obj:`str`, optional
            The name of the planning group. Defaults to the main planning group.
        full_configuration : :class:`Configuration`, optional
            The robot's full configuration, i.e. values for all configurable
            joints of the entire robot. Defaults to the all-zero configuration.

        Returns
        -------
        :class:`compas.geometry.Frame`
        """
        if not full_configuration:
            full_configuration = self.zero_configuration()
        full_joint_state = dict(zip(full_configuration.joint_names, full_configuration.values))
        return self.model.forward_kinematics(full_joint_state, link_name=self.get_end_effector_link_name(group))

    def get_base_link_name(self, group=None):
        """Get the name of the robot's base link.

        Parameters
        ----------
        group : :obj:`str`, optional
            The name of the planning group. Defaults to the main planning group.

        Returns
        -------
        :obj:`str`

        Examples
        --------
        >>> robot.get_base_link_name()
        'base_link'
        """
        if not self.semantics:
            return self.model.get_base_link_name()
        else:
            return self.semantics.get_base_link_name(group)

    def get_base_link(self, group=None):
        """Get the robot's base link.

        Parameters
        ----------
        group : :obj:`str`, optional
            The name of the planning group. Defaults to the main planning group.

        Returns
        -------
        :class:`compas.robots.Link`

        Examples
        --------
        >>> link = robot.get_base_link()
        >>> link.name
        'base_link'
        """
        name = self.get_base_link_name(group)
        return self.model.get_link_by_name(name)

    def get_base_frame(self, group=None, full_configuration=None):
        """Get the frame of the robot's base link, which is the robot's origin frame.

        Parameters
        ----------
        group : :obj:`str`, optional
            The name of the planning group. Defaults to the main planning group.
        full_configuration : :class:`Configuration`, optional
            The robot's full configuration, i.e. values for all configurable
            joints of the entire robot. Defaults to the all-zero configuration.

        Returns
        -------
        :class:`compas.geometry.Frame`
        """
        if not full_configuration:
            full_configuration = self.zero_configuration()
        full_joint_state = dict(zip(full_configuration.joint_names, full_configuration.values))
        return self.model.forward_kinematics(full_joint_state, link_name=self.get_base_link_name(group))

    def get_link_names(self, group=None):
        """Get the names of the links in the kinematic chain.

        Parameters
        ----------
        group : :obj:`str`, optional
            The name of the planning group. Defaults to the main planning group.

        Returns
        -------
        :obj:`list` of :obj:`str`

        Examples
        --------
        >>> robot.get_link_names('manipulator')
        ['base_link', 'shoulder_link', 'upper_arm_link', 'forearm_link', 'wrist_1_link', 'wrist_2_link', 'wrist_3_link', 'ee_link']
        """
        base_link_name = self.get_base_link_name(group)
        ee_link_name = self.get_end_effector_link_name(group)
        link_names = []
        for link in self.model.iter_link_chain(base_link_name, ee_link_name):
            link_names.append(link.name)
        return link_names

    def get_configurable_joints(self, group=None):
        """Get the robot's configurable joints.

        Parameters
        ----------
        group : :obj:`str`, optional
            The name of the planning group. Defaults to the main planning group.

        Returns
        -------
        :obj:`list` of :class:`compas.robots.Joint`

        Note
        ----
        If semantics is set and no group is passed, it returns all configurable
        joints of all groups.

        Examples
        --------
        >>> joints = robot.get_configurable_joints('manipulator')
        >>> [j.name for j in joints]
        ['shoulder_pan_joint', 'shoulder_lift_joint', 'elbow_joint', 'wrist_1_joint', 'wrist_2_joint', 'wrist_3_joint']
        """
        if self.semantics:
            if group:
                return self.semantics.get_configurable_joints(group)
            else:
                return self.semantics.get_all_configurable_joints()
        else:
            return self.model.get_configurable_joints()

    def get_joint_types_by_names(self, names):
        """Get a list of joint types given a list of joint names.

        Parameters
        ----------
        name : :obj:`list` of :obj:`str`
            The names of the joints.

        Returns
        -------
        :obj:`list` of :attr:`compas.robots.Joint.SUPPORTED_TYPES`
            List of joint types.
        """
        return [self.get_joint_by_name(n).type for n in names]

    def get_joint_by_name(self, name):
        """Get the joint in the robot model matching the given name.

        Parameters
        ----------
        name : :obj:`str`
            The name of the joint.

        Returns
        -------
        :class:`compas.robots.Joint`
        """
        return self.model.get_joint_by_name(name)

    def get_configurable_joint_names(self, group=None):
        """Get the configurable joint names.

        Parameters
        ----------
        group : :obj:`str`, optional
            The name of the planning group. Defaults to the main planning group.

        Returns
        -------
        :obj:`list` of :obj:`str`

        Note
        ----
        If :attr:`semantics` is set and no group is passed, it returns all
        configurable joints of all groups.

        Examples
        --------
        >>> robot.get_configurable_joint_names('manipulator')
        ['shoulder_pan_joint', 'shoulder_lift_joint', 'elbow_joint', \
             'wrist_1_joint', 'wrist_2_joint', 'wrist_3_joint']
        """
        configurable_joints = self.get_configurable_joints(group)
        return [j.name for j in configurable_joints]

    def get_configurable_joint_types(self, group=None):
        """Get the configurable joint types.

        Parameters
        ----------
        group : :obj:`str`, optional
            The name of the planning group. Defaults to the main planning group.

        Returns
        -------
        :obj:`list` of :attr:`compas.robots.Joint.SUPPORTED_TYPES`

        Note
        ----
        If :attr:`semantics` is set and no group is passed, it returns all
        configurable joint types of all groups.

        Examples
        --------
        >>> robot.get_configurable_joint_types('manipulator')
        [0, 0, 0, 0, 0, 0]
        """
        configurable_joints = self.get_configurable_joints(group)
        return [j.type for j in configurable_joints]

    # ==========================================================================
    # configurations
    # ==========================================================================

    def zero_configuration(self, group=None):
<<<<<<< HEAD
        """Get the all-zero joint configuration.
=======
        """Returns the zero joint configuration.

        If zero is out of joint limits (upper, lower), (upper + lower)/2 is used
        as joint value.
>>>>>>> 97f17dd0

        Examples
        --------
        >>> robot.zero_configuration('manipulator')
        Configuration((0.000, 0.000, 0.000, 0.000, 0.000, 0.000), (0, 0, 0, 0, 0, 0), \
            ('shoulder_pan_joint', 'shoulder_lift_joint', 'elbow_joint', 'wrist_1_joint', 'wrist_2_joint', 'wrist_3_joint'))
        """
        values = []
        joint_names = []
        joint_types = []
        for joint in self.get_configurable_joints(group):
            if joint.limit and not (0 <= joint.limit.upper and 0 >= joint.limit.lower):
                values.append((joint.limit.upper + joint.limit.lower)/2.)
            else:
                values.append(0)
            joint_names.append(joint.name)
            joint_types.append(joint.type)
        return Configuration(values, joint_types, joint_names)

    def random_configuration(self, group=None):
        """Get a random configuration.

        Parameters
        ----------
        group : :obj:`str`, optional
            The name of the planning group. Defaults to the main planning group.

        Returns
        -------
        :obj:`list` of :obj:`float`

        Note
        ----
        No collision checking is involved, the configuration may be invalid.
        """
        configurable_joints = self.get_configurable_joints(group)
        values = []
        for joint in configurable_joints:
            if joint.limit:
                values.append(joint.limit.lower + (joint.limit.upper - joint.limit.lower) * random.random())
            else:
                values.append(0)
        joint_names = self.get_configurable_joint_names(group)
        joint_types = self.get_joint_types_by_names(joint_names)
        return Configuration(values, joint_types, joint_names)

    def get_group_configuration(self, group, full_configuration):
        """Get the group's configuration.

        Parameters
        ----------
        group : :obj:`str`
            The name of the planning group.
        full_configuration : :class:`Configuration`
            The configuration for all configurable joints of the robot.

        Returns
        -------
        :class:`Configuration`
            The configuration of the group.
        """
        full_configuration = self._check_full_configuration_and_scale(full_configuration)[0]  # adds joint_names to full_configuration and makes copy
        full_joint_state = dict(zip(full_configuration.joint_names, full_configuration.values))
        group_joint_names = self.get_configurable_joint_names(group)
        values = [full_joint_state[name] for name in group_joint_names]
        return Configuration(values, self.get_configurable_joint_types(group), group_joint_names)

    def merge_group_with_full_configuration(self, group_configuration, full_configuration, group):
        """Get the robot's full configuration by merging a group's configuration with a full configuration.

        The group configuration takes precedence over the full configuration in
        case a joint value is present in both.

        Parameters
        ----------
        group_configuration : :class:`Configuration`
            The configuration for one of the robot's planning groups.
        full_configuration : :class:`Configuration`
            The configuration for all configurable joints of the robot.
        group : :obj:`str`
            The name of the planning group.

        Returns
        -------
        :class:`Configuration`
            A full configuration with values for all configurable joints.

        Raises
        ------
        :exc:`ValueError`
            If the `full_configuration` does not specify positions for all
            configurable joints, or if the `group_configuration` does not
            specify positions for all configurable joints of the given group.
        """
        if not len(group_configuration.joint_names):
            group_configuration.joint_names = self.get_configurable_joint_names(group)

        full_configuration = self._check_full_configuration_and_scale(full_configuration)[0]  # adds joint_names to full_configuration and makes copy

        full_joint_state = dict(zip(full_configuration.joint_names, full_configuration.values))
        group_joint_state = dict(zip(group_configuration.joint_names, group_configuration.values))

        # overwrite full_joint_state with values of group_joint_state
        for name in group_joint_state:
            full_joint_state[name] = group_joint_state[name]

        full_configuration.values = [full_joint_state[name] for name in full_configuration.joint_names]
        return full_configuration

    def get_group_names_from_link_name(self, link_name):
        """Get the names of the groups `link_name` belongs to.

        Parameters
        ----------
        link_name : :obj:`str`
            The name of a link

        Returns
        -------
        :obj:`list` of :obj:`str`
           A list of group names.
        """
        group_names = []
        for group in self.group_names:
            if link_name in self.get_link_names(group):
                group_names.append(group)
        return group_names

    def get_position_by_joint_name(self, configuration, joint_name, group=None):
        """Get the position of named joint in given configuration.

        Parameters
        ----------
        configuration : :class:`Configuration`
            The configuration of the configurable joints.
        joint_name : :obj:`str`
            Name of joint.
        group : :obj:`str`, optional
            The name of the planning group. Defaults to the main planning group.

        Returns
        -------
        :obj:`float`
            Joint position for the given joint.

        Raises
        ------
        :exc:`ValueError`
            If the number of joints in the `configuration` parameter does not
            match the configurable joints of the given `group`.
        """
        names = self.get_configurable_joint_names(group)
        if len(names) != len(configuration.values):
            raise ValueError(
                "Please pass a configuration with %d values or specify group" % len(names))
        return configuration.values[names.index(joint_name)]

    def _check_full_configuration_and_scale(self, full_configuration=None):
        """Either creates a full configuration or checks if the passed full configuration is valid.

        Parameters
        ----------
        full_configuration : :class:`compas_fab.robots.Configuration`, optional
            The full configuration of the whole robot, including values for all configurable joints.

        Returns
        -------
        (:class:`compas_fab.robots.Configuration`, :class:`compas_fab.robots.Configuration`)
            The full configuration and the scaled full configuration
        """
        joint_names = self.get_configurable_joint_names()  # full configuration
        if not full_configuration:
            configuration = self.zero_configuration()  # with joint_names
        else:
            # full_configuration might have passive joints specified as well, we allow this.
            if len(joint_names) > len(full_configuration.values):
                raise ValueError("Please pass a configuration with {} values, for all configurable joints of the robot.".format(len(joint_names)))
            configuration = full_configuration.copy()
            if not len(configuration.joint_names):
                configuration.joint_names = joint_names
        return configuration, configuration.scaled(1. / self.scale_factor)
    # ==========================================================================
    # transformations, coordinate frames
    # ==========================================================================

    def transformation_RCF_WCF(self, group=None):
        """Get transformation from the robot's coordinate system (RCF) to the world coordinate system (WCF).

        Parameters
        ----------
        group : :obj:`str`, optional
            The name of the planning group. Defaults to the main planning group.

        Returns
        -------
        :class:`compas.geometry.Transformation`

        """
        base_frame = self.get_base_frame(group)
        return Transformation.change_basis(base_frame, Frame.worldXY())

    def transformation_WCF_RCF(self, group=None):
        """Get the transformation from the world coordinate system (WCF) to the robot's coordinate system (RCF).

        Parameters
        ----------
        group : :obj:`str`, optional
            The name of the planning group. Defaults to the main planning group.

        Returns
        -------
        :class:`compas.geometry.Transformation`

        """
        base_frame = self.get_base_frame(group)
        return Transformation.change_basis(Frame.worldXY(), base_frame)

    def set_RCF(self, robot_coordinate_frame, group=None):
        """Move the origin frame of the robot to the robot coordinate frame.

        Raises
        ------
        :exc:`NotImplementedError`
            Not implemented yet.
        """
        # TODO: must be applied to the model, so that base_frame is RCF
        # Problem: check if conversion wcf/rcf still works with backend
        raise NotImplementedError

    def get_RCF(self, group=None):
        """Get the origin frame of the robot.

        Parameters
        ----------
        group : :obj:`str`, optional
            The name of the planning group. Defaults to the main planning group.

        Returns
        -------
        :class:`compas.geometry.Frame`
            Origin frame of the robot.
        """
        return self.get_base_frame(group)

    def to_local_coords(self, frame_WCF, group=None):
        """Represent a frame from the world coordinate system (WCF) in the robot's coordinate system (RCF).

        Parameters
        ----------
        frame_WCF : :class:`compas.geometry.Frame`
            A frame in the world coordinate frame.
        group : :obj:`str`, optional
            The name of the planning group. Defaults to the main planning group.

        Returns
        -------
        :class:`compas.geometry.Frame`
            A frame in the robot's coordinate frame.

        Examples
        --------
        >>> frame_WCF = Frame([-0.363, 0.003, -0.147], [0.388, -0.351, -0.852], [0.276, 0.926, -0.256])
        >>> frame_RCF = robot.to_local_coords(frame_WCF)
        >>> frame_RCF
        Frame(Point(-0.363, 0.003, -0.147), Vector(0.388, -0.351, -0.852), Vector(0.276, 0.926, -0.256))
        """
        frame_RCF = frame_WCF.transformed(self.transformation_WCF_RCF(group))
        return frame_RCF

    def to_world_coords(self, frame_RCF, group=None):
        """Represent a frame from the robot's coordinate system (RCF) in the world coordinate system (WCF).

        Parameters
        ----------
        frame_RCF : :class:`compas.geometry.Frame`
            A frame in the robot's coordinate frame.
        group : :obj:`str`, optional
            The name of the planning group. Defaults to the main planning group.

        Returns
        -------
        :class:`compas.geometry.Frame`
            A frame in the world coordinate frame.

        Examples
        --------
        >>> frame_RCF = Frame([-0.363, 0.003, -0.147], [0.388, -0.351, -0.852], [0.276, 0.926, -0.256])
        >>> frame_WCF = robot.to_world_coords(frame_RCF)
        >>> frame_WCF
        Frame(Point(-0.363, 0.003, -0.147), Vector(0.388, -0.351, -0.852), Vector(0.276, 0.926, -0.256))
        """
        frame_WCF = frame_RCF.transformed(self.transformation_RCF_WCF(group))
        return frame_WCF

    def from_attached_tool_to_tool0(self, frames_tcf):
        """Convert list of frames at the robot's tool tip (tcf frame) to frames at the robot's flange (tool0 frame) using the attached tool.

        Parameters
        ----------
        frames_tcf : :obj:`list` of :class:`compas.geometry.Frame`
            Frames (in WCF) at the robot's tool tip (tcf).

        Returns
        -------
        :obj:`list` of :class:`compas.geometry.Frame`
            Frames (in WCF) at the robot's flange (tool0).

        Raises
        ------
        :exc:`Exception`
            If the robot has no attached tool defined.

        Examples
        --------
        >>> mesh = Mesh.from_stl(compas_fab.get('planning_scene/cone.stl'))
        >>> frame = Frame([0.14, 0, 0], [0, 1, 0], [0, 0, 1])
        >>> robot.attach_tool(Tool(mesh, frame))
        >>> frames_tcf = [Frame((-0.309, -0.046, -0.266), (0.276, 0.926, -0.256), (0.879, -0.136, 0.456))]
        >>> robot.from_attached_tool_to_tool0(frames_tcf)
        [Frame(Point(-0.363, 0.003, -0.147), Vector(0.388, -0.351, -0.852), Vector(0.276, 0.926, -0.256))]
        """
        if not self.attached_tool:
            raise Exception("Please attach a tool first.")
        Te = Transformation.from_frame_to_frame(self.attached_tool.frame, Frame.worldXY())
        return [Frame.from_transformation(Transformation.from_frame(f) * Te) for f in frames_tcf]

    def from_tool0_to_attached_tool(self, frames_t0cf):
        """Convert frames at the robot's flange (tool0 frame) to frames at the robot's tool tip (tcf frame) using the attached tool.

        Parameters
        ----------
        frames_t0cf : :obj:`list` of :class:`compas.geometry.Frame`
            Frames (in WCF) at the robot's flange (tool0).

        Returns
        -------
        :obj:`list` of :class:`compas.geometry.Frame`
            Frames (in WCF) at the robot's tool tip (tcf).

        Raises
        ------
        :exc:`Exception`
            If the robot has no attached tool defined.

        Examples
        --------
        >>> mesh = Mesh.from_stl(compas_fab.get('planning_scene/cone.stl'))
        >>> frame = Frame([0.14, 0, 0], [0, 1, 0], [0, 0, 1])
        >>> robot.attach_tool(Tool(mesh, frame))
        >>> frames_t0cf = [Frame((-0.363, 0.003, -0.147), (0.388, -0.351, -0.852), (0.276, 0.926, -0.256))]
        >>> robot.from_tool0_to_attached_tool(frames_t0cf)
        [Frame(Point(-0.309, -0.046, -0.266), Vector(0.276, 0.926, -0.256), Vector(0.879, -0.136, 0.456))]
        """
        if not self.attached_tool:
            raise Exception("Please attach a tool first.")
        Te = Transformation.from_frame_to_frame(Frame.worldXY(), self.attached_tool.frame)
        return [Frame.from_transformation(Transformation.from_frame(f) * Te) for f in frames_t0cf]

    def attach_tool(self, tool, group=None, touch_links=None):
        """Attach a tool to the robot independently of the model definition.

        Parameters
        ----------
        tool : :class:`Tool`
            The tool that should be attached to the robot's flange.
        group : :obj:`str`, optional
            The planning group to attach this tool to. Defaults to the main planning group.
        touch_links : :obj:`list` of :obj:`str`
            A list of link names the end-effector is allowed to touch. Defaults
            to the end-effector link.

        Returns
        -------
        ``None``

        See Also
        --------
        * :meth:`detach_tool`

        Examples
        --------
        >>> mesh = Mesh.from_stl(compas_fab.get('planning_scene/cone.stl'))
        >>> frame = Frame([0.14, 0, 0], [0, 1, 0], [0, 0, 1])
        >>> tool = Tool(mesh, frame)
        >>> robot.attach_tool(tool)
        """
        group = group or self.main_group_name
        ee_link_name = self.get_end_effector_link_name(group)
        touch_links = touch_links or [ee_link_name]
        tool.attached_collision_mesh = AttachedCollisionMesh(tool.collision_mesh, ee_link_name, touch_links)
        self.attached_tool = tool
        if self.artist:
            self.update(self.zero_configuration(), group=group, visual=True, collision=True)  # TODO: this is not so ideal! should be called from within artist
            self.artist.attach_tool(tool)

    def detach_tool(self):
        """Detach the attached tool.

        See Also
        --------
        * :meth:`attach_tool`
        """
        self.attached_tool = None
        if self.artist:
            self.artist.detach_tool()

    # ==========================================================================
    # checks
    # ==========================================================================

    def ensure_client(self):
        """Check if the client is set.

        Raises
        ------
        :exc:`Exception`
            If :attr:`client` is not set
        """
        if not self.client:
            raise Exception(
                'This method is only callable once a client is assigned')

    def ensure_semantics(self):
        """Check if semantics is set.

        Raises
        ------
        :exc:`Exception`
            If :attr:`semantics` is not set.
        """
        if not self.semantics:
            raise Exception(
                'This method is only callable once a semantic model is assigned')

    # ==========================================================================
    # constraints
    # ==========================================================================

    def orientation_constraint_from_frame(self, frame_WCF, tolerances_axes, group=None):
        r"""Create an orientation constraint from a frame on the group's end-effector link.

        Parameters
        ----------
        frame_WCF: :class:`compas.geometry.Frame`
            The frame from which we create the orientation constraint.
        tolerances_axes: :obj:`list` of :obj:`float`
            Error tolerances t\ :sub:`i` for each of the frame's axes in
            radians. If only one value is passed it will be uses for all 3 axes.
        group: :obj:`str`, optional
            The planning group for which we specify the constraint. Defaults to
            the robot's main planning group.

        Returns
        -------
        :class:`OrientationConstraint`

        Raises
        ------
        :exc:`ValueError`
            If tolerance axes given are not one or three values.

        Notes
        -----
        The rotation tolerance for an axis is defined by the other vector
        component values for rotation around corresponding axis.
        If you specify the tolerances_axes vector with ``[0.01, 0.01, 6.3]``, it
        means that the frame's x-axis and y-axis are allowed to rotate about the
        z-axis by an angle of 6.3 radians, whereas the z-axis would only rotate
        by 0.01.

        Examples
        --------
        >>> frame = Frame([0.4, 0.3, 0.4], [0, 1, 0], [0, 0, 1])
        >>> tolerances_axes = [math.radians(1)] * 3
        >>> group = robot.main_group_name
        >>> robot.orientation_constraint_from_frame(frame, tolerances_axes, group=group)
        OrientationConstraint('ee_link', [0.5, 0.5, 0.5, 0.5], [0.017453292519943295, 0.017453292519943295, 0.017453292519943295], 1.0)
        """
        ee_link = self.get_end_effector_link_name(group)

        tolerances_axes = list(tolerances_axes)
        if len(tolerances_axes) == 1:
            tolerances_axes *= 3
        elif len(tolerances_axes) != 3:
            raise ValueError("Must give either one or 3 values")
        return OrientationConstraint(ee_link, frame_WCF.quaternion, tolerances_axes)

    def position_constraint_from_frame(self, frame_WCF, tolerance_position, group=None):
        """Create a position constraint from a frame on the group's end-effector link.

        Parameters
        ----------
        frame_WCF : :class:`compas.geometry.Frame`
            The frame from which we create position and orientation constraints.
        tolerance_position : :obj:`float`
            The allowed tolerance to the frame's position (defined in the
            robot's units).
        group: :obj:`str`, optional
            The planning group for which we specify the constraint. Defaults to
            the robot's main planning group.

        Returns
        -------
        :class:`PositionConstraint`

        See Also
        --------
        * :meth:`PositionConstraint.from_box`
        * :meth:`PositionConstraint.from_mesh`
        * :meth:`PositionConstraint.from_sphere`

        Notes
        -----
        The rotation tolerance for an axis is defined by the other vector
        component values for rotation around corresponding axis.
        If you specify the tolerances_axes vector with ``[0.01, 0.01, 6.3]``, it
        means that the frame's x-axis and y-axis are allowed to rotate about the
        z-axis by an angle of 6.3 radians, whereas the z-axis would only rotate
        by 0.01.

        Examples
        --------
        >>> frame = Frame([0.4, 0.3, 0.4], [0, 1, 0], [0, 0, 1])
        >>> tolerance_position = 0.001
        >>> robot.position_constraint_from_frame(frame, tolerance_position)
        PositionConstraint('ee_link', BoundingVolume(2, Sphere(Point(0.400, 0.300, 0.400), 0.001)), 1.0)
        """
        ee_link = self.get_end_effector_link_name(group)
        sphere = Sphere(frame_WCF.point, tolerance_position)
        return PositionConstraint.from_sphere(ee_link, sphere)

    def constraints_from_frame(self, frame_WCF, tolerance_position, tolerances_axes, group=None):
        r"""Create a position and an orientation constraint from a frame calculated for the group's end-effector link.

        Parameters
        ----------
        frame_WCF: :class:`compas.geometry.Frame`
            The frame from which we create position and orientation constraints.
        tolerance_position: :obj:`float`
            The allowed tolerance to the frame's position (defined in the
            robot's units).
        tolerances_axes: :obj:`list` of :obj:`float`
            Error tolerances t\ :sub:`i` for each of the frame's axes in
            radians. If only one value is passed it will be uses for all 3 axes.
        group: :obj:`str`, optional
            The planning group for which we specify the constraint. Defaults to
            the robot's main planning group.

        Returns
        -------
        :obj:`list` of :class:`Constraint`

        See Also
        --------
        * :meth:`PositionConstraint.from_box`
        * :meth:`PositionConstraint.from_mesh`
        * :meth:`PositionConstraint.from_sphere`
        * :meth:`orientation_constraint_from_frame`

        Notes
        -----
        The rotation tolerance for an axis is defined by the other vector
        component values for rotation around corresponding axis.
        If you specify the tolerances_axes vector with ``[0.01, 0.01, 6.3]``, it
        means that the frame's x-axis and y-axis are allowed to rotate about the
        z-axis by an angle of 6.3 radians, whereas the z-axis would only rotate
        by 0.01.

        Examples
        --------
        >>> frame = Frame([0.4, 0.3, 0.4], [0, 1, 0], [0, 0, 1])
        >>> tolerance_position = 0.001
        >>> tolerances_axes = [math.radians(1)]
        >>> group = robot.main_group_name
        >>> robot.constraints_from_frame(frame, tolerance_position, tolerances_axes, group)
        [PositionConstraint('ee_link', BoundingVolume(2, Sphere(Point(0.400, 0.300, 0.400), 0.001)), 1.0), OrientationConstraint('ee_link', [0.5, 0.5, 0.5, 0.5], [0.017453292519943295, 0.017453292519943295, 0.017453292519943295], 1.0)]
        """  # noqa: E501
        pc = self.position_constraint_from_frame(frame_WCF, tolerance_position, group)
        oc = self.orientation_constraint_from_frame(frame_WCF, tolerances_axes, group)
        return [pc, oc]

    def constraints_from_configuration(self, configuration, tolerances_above, tolerances_below, group=None):
        """Create joint constraints for all joints of the configuration.

        Parameters
        ----------
        configuration: :class:`Configuration`
            The target configuration.
        tolerances_above: :obj:`list` of :obj:`float`
            The tolerances above the targeted configuration's joint value on
            each of the joints, defining the upper bound in radians to be
            achieved. If only one value is passed, it will be used to create
            upper bounds for all joint constraints.

        tolerances_below: :obj:`list` of :obj:`float`
            The tolerances below the targeted configuration's joint value on
            each of the joints, defining the upper bound in radians to be
            achieved. If only one value is passed, it will be used to create
            lower bounds for all joint constraints.
        group: :obj:`str`, optional
            The planning group for which we specify the constraint. Defaults to
            the robot's main planning group.

        Returns
        -------
        :obj:`list` of :class:`JointConstraint`

        Raises
        ------
        :exc:`ValueError`
            If the passed configuration does not correspond to the group.
        :exc:`ValueError`
            If the passed list of tolerance values have a different length than
            the configuration.

        Notes
        -----
        Make sure that you are using the correct tolerance units if your robot
        has different joint types defined.

        Examples
        --------
        >>> configuration = Configuration.from_revolute_values([-0.042, 4.295, -4.110, -3.327, 4.755, 0.])
        >>> tolerances_above = [math.radians(1)] * 6
        >>> tolerances_below = [math.radians(1)] * 6
        >>> group = robot.main_group_name
        >>> robot.constraints_from_configuration(configuration, tolerances_above, tolerances_below, group)
        [JointConstraint('shoulder_pan_joint', -0.042, 0.017453292519943295, 0.017453292519943295, 1.0), \
        JointConstraint('shoulder_lift_joint', 4.295, 0.017453292519943295, 0.017453292519943295, 1.0), \
        JointConstraint('elbow_joint', -4.11, 0.017453292519943295, 0.017453292519943295, 1.0), \
        JointConstraint('wrist_1_joint', -3.327, 0.017453292519943295, 0.017453292519943295, 1.0), \
        JointConstraint('wrist_2_joint', 4.755, 0.017453292519943295, 0.017453292519943295, 1.0), \
        JointConstraint('wrist_3_joint', 0.0, 0.017453292519943295, 0.017453292519943295, 1.0)]
        """
        if not group:
            group = self.main_group_name

        joint_names = self.get_configurable_joint_names(group)
        if len(joint_names) != len(configuration.values):
            raise ValueError("The passed configuration has %d values, the group %s needs however: %d" % (
                len(configuration.values), group, len(joint_names)))
        if len(tolerances_above) == 1:
            tolerances_above = tolerances_above * len(joint_names)
        elif len(tolerances_above) != len(configuration.values):
            raise ValueError("The passed configuration has %d values, the tolerances_above however: %d" % (
                len(configuration.values), len(tolerances_above)))
        if len(tolerances_below) == 1:
            tolerances_below = tolerances_below * len(joint_names)
        elif len(tolerances_below) != len(configuration.values):
            raise ValueError("The passed configuration has %d values, the tolerances_below however: %d" % (
                len(configuration.values), len(tolerances_below)))

        constraints = []
        for name, value, tolerance_above, tolerance_below in zip(joint_names, configuration.values, tolerances_above, tolerances_below):
            constraints.append(JointConstraint(name, value, tolerance_above, tolerance_below))
        return constraints

    # ==========================================================================
    # services
    # ==========================================================================

    def inverse_kinematics(self, frame_WCF, start_configuration=None,
                           group=None, avoid_collisions=True,
                           constraints=None, attempts=8,
                           attached_collision_meshes=None,
                           return_full_configuration=False):
        """Calculate the robot's inverse kinematic for a given frame.

        Parameters
        ----------
        frame : :class:`compas.geometry.Frame`
            The frame to calculate inverse kinematic for.
        start_configuration : :class:`Configuration`, optional
            If passed, the inverse will be calculated such that the calculated
            joint positions differ the least from the start_configuration.
            Defaults to the initial configuration.
        group : :obj:`str`, optional
            The planning group used for calculation. Defaults to the robot's
            main planning group.
        avoid_collisions : :obj:`bool`, optional
            Whether or not to avoid collisions. Defaults to ``True``.
        constraints : :obj:`list` of :class:`Constraint`, optional
            A set of constraints that the request must obey. Defaults to ``None``.
        attempts : :obj:`int`, optional
            The maximum number of inverse kinematic attempts. Defaults to ``8``.
        attached_collision_meshes : :obj:`list` of :class:`AttachedCollisionMesh`, optional
            Defaults to ``None``.
        return_full_configuration : :obj:`bool`
            If ``True``, returns a full configuration with all joint values
            specified, including passive ones if available.

        Returns
        -------
        :class:`Configuration`
            The planning group's configuration.

        Raises
        ------
        :exc:`compas_fab.backends.BackendError`
            If no configuration can be found.

        Examples
        --------
        >>> frame_WCF = Frame([0.3, 0.1, 0.5], [1, 0, 0], [0, 1, 0])
        >>> start_configuration = robot.zero_configuration()
        >>> group = robot.main_group_name
        >>> robot.inverse_kinematics(frame_WCF, start_configuration, group)                 # doctest: +SKIP
        Configuration((4.045, 5.130, -2.174, -6.098, -5.616, 6.283), (0, 0, 0, 0, 0, 0))    # doctest: +SKIP
        """
        self.ensure_client()
        if not group:
            group = self.main_group_name  # ensure semantics

        start_configuration, start_configuration_scaled = self._check_full_configuration_and_scale(start_configuration)

        frame_WCF_scaled = frame_WCF.copy()
        frame_WCF_scaled.point /= self.scale_factor  # must be in meters

        if self.attached_tool:
            if attached_collision_meshes:
                attached_collision_meshes.append(self.attached_tool.attached_collision_mesh)
            else:
                attached_collision_meshes = [self.attached_tool.attached_collision_mesh]

        # The returned joint names might be more than the requested ones if there are passive joints present
        joint_positions, joint_names = self.client.inverse_kinematics(self,
                                                                      frame_WCF_scaled,
                                                                      group, start_configuration_scaled,
                                                                      avoid_collisions, constraints, attempts,
                                                                      attached_collision_meshes)
        if return_full_configuration:
            # build configuration including passive joints, but no sorting
            joint_types = self.get_joint_types_by_names(joint_names)
            configuration = Configuration(joint_positions, joint_types, joint_names)
        else:
            # sort values for group configuration
            joint_state = dict(zip(joint_names, joint_positions))
            group_joint_names = self.get_configurable_joint_names(group)
            values = [joint_state[name] for name in group_joint_names]
            configuration = Configuration(values, self.get_configurable_joint_types(group), group_joint_names)

        return configuration.scaled(self.scale_factor)

    def forward_kinematics(self, configuration, group=None, backend=None, link_name=None):
        """Calculate the robot's forward kinematic.

        Parameters
        ----------
        full_configuration : :class:`Configuration`
            The full configuration to calculate the forward kinematic for. If no
            full configuration is passed, the zero-joint state for the other
            configurable joints is assumed.
        group : :obj:`str`, optional
            The planning group used for the calculation. Defaults to the robot's
            main planning group.
        backend : ``None`` or :obj:`str`
            * If ``None``, calculates forward kinematic with the client if it exists or
              with the robot model.
            * If ``'model'``, use the robot model to calculate forward kinematic.

            Anything else is open for implementation, possibly ``'kdl'`` or
            ``'ikfast'``.
        link_name : :obj:`str`, optional
            The name of the link to calculate the forward kinematics for.
            Defaults to the group's end effector link.

        Returns
        -------
        :class:`compas.geometry.Frame`
            The frame in the world's coordinate system (WCF).

        Raises
        ------
        :exc:`ValueError`
            If `link_name` doesn't match any of the :class:`Robot` instance's links.
        :exc:`NotImplementedError`
            If forward kinematic method for given `backend` is not implemented.

        Examples
        --------
        >>> configuration = Configuration.from_revolute_values([-2.238, -1.153, -2.174, 0.185, 0.667, 0.000])
        >>> group = robot.main_group_name
        >>> frame_WCF_c = robot.forward_kinematics(configuration, group)
        >>> frame_WCF_m = robot.forward_kinematics(configuration, group, backend='model')
        >>> frame_WCF_c == frame_WCF_m
        True
        """
        if not group:
            group = self.main_group_name

        if link_name is None:
            link_name = self.get_end_effector_link_name(group)
        else:
            # check
            if link_name not in self.get_link_names(group):
                raise ValueError("Link name %s does not exist in planning group" % link_name)

        full_configuration = self.merge_group_with_full_configuration(configuration, self.zero_configuration(), group)
        full_configuration, full_configuration_scaled = self._check_full_configuration_and_scale(full_configuration)

        full_joint_state = dict(zip(full_configuration.joint_names, full_configuration.values))

        if not backend:
            if self.client:
                frame_WCF = self.client.forward_kinematics(self,
                                                           full_configuration_scaled,
                                                           group,
                                                           link_name)
                frame_WCF.point *= self.scale_factor
            else:
                frame_WCF = self.model.forward_kinematics(full_joint_state, link_name)
        elif backend == 'model':
            frame_WCF = self.model.forward_kinematics(full_joint_state, link_name)
        else:
            # pass to backend, kdl, ikfast,...
            raise NotImplementedError

        return frame_WCF

    def plan_cartesian_motion(self, frames_WCF, start_configuration=None,
                              max_step=0.01, jump_threshold=1.57,
                              avoid_collisions=True, group=None,
                              path_constraints=None,
                              attached_collision_meshes=None):
        """Calculate a cartesian motion path (linear path in tool space).

        Parameters
        ----------
        frames_WCF : :obj:`list` of :class:`compas.geometry.Frame`
            The frames through which the path is defined.
        start_configuration : :class:`Configuration`, optional
            The robot's full configuration, i.e. values for all configurable
            joints of the entire robot, at the starting position. Defaults to
            the all-zero configuration.
        max_step : :obj:`float`, optional
            The approximate distance between the calculated points. (Defined in
            the robot's units)
        jump_threshold : :obj:`float`, optional
            The maximum allowed distance of joint positions between consecutive
            points. If the distance is found to be above this threshold, the
            path computation fails. It must be specified in relation to max_step.
            If this theshhold is 0, 'jumps' might occur, resulting in an invalid
            cartesian path. Defaults to :math:`\\pi / 2`.
        avoid_collisions : :obj:`bool`, optional
            Whether or not to avoid collisions. Defaults to ``True``.
        group : :obj:`str`, optional
            The planning group used for calculation. Defaults to the robot's
            main planning group.
        path_constraints : :obj:`list` of :class:`Constraint`, optional
            Optional constraints that can be imposed along the solution path.
            Note that path calculation won't work if the start_configuration
            violates these constraints. Defaults to ``None``.
        attached_collision_meshes : :obj:`list` of :class:`AttachedCollisionMesh`, optional
            Defaults to ``None``.

        Returns
        -------
        :class:`compas_fab.robots.JointTrajectory`
            The calculated trajectory.

        Examples
        --------
        >>> frames = [Frame([0.3, 0.1, 0.5], [1, 0, 0], [0, 1, 0]),\
                      Frame([0.4, 0.3, 0.4], [0, 1, 0], [0, 0, 1])]
        >>> start_configuration = Configuration.from_revolute_values([-0.042, 4.295, -4.110, -3.327, 4.755, 0.])
        >>> group = robot.main_group_name
        >>> trajectory = robot.plan_cartesian_motion(frames,\
                                                     start_configuration,\
                                                     max_step=0.01,\
                                                     jump_threshold=1.57,\
                                                     avoid_collisions=True,\
                                                     group=group)
        >>> type(trajectory)
        <class 'compas_fab.robots.trajectory.JointTrajectory'>
        """
        self.ensure_client()
        if not group:
            group = self.main_group_name  # ensure semantics

        # NOTE: start_configuration has to be a full robot configuration, such
        # that all configurable joints of the whole robot are defined for planning.
        start_configuration, start_configuration_scaled = self._check_full_configuration_and_scale(start_configuration)

        max_step_scaled = max_step / self.scale_factor

        frames_WCF_scaled = []
        for frame in frames_WCF:
            frames_WCF_scaled.append(Frame(frame.point * 1. / self.scale_factor, frame.xaxis, frame.yaxis))

        if path_constraints:
            path_constraints_WCF_scaled = []
            for c in path_constraints:
                cp = c.copy()
                if c.type == Constraint.JOINT:
                    joint = self.get_joint_by_name(c.joint_name)
                    if joint.is_scalable():
                        cp.scale(1. / self.scale_factor)
                else:
                    cp.scale(1. / self.scale_factor)
                path_constraints_WCF_scaled.append(cp)
        else:
            path_constraints_WCF_scaled = None

        if self.attached_tool:
            if attached_collision_meshes:
                attached_collision_meshes.append(self.attached_tool.attached_collision_mesh)
            else:
                attached_collision_meshes = [self.attached_tool.attached_collision_mesh]

        trajectory = self.client.plan_cartesian_motion(
            robot=self,
            frames=frames_WCF_scaled,
            start_configuration=start_configuration_scaled,
            group=group,
            max_step=max_step_scaled,
            jump_threshold=jump_threshold,
            avoid_collisions=avoid_collisions,
            path_constraints=path_constraints_WCF_scaled,
            attached_collision_meshes=attached_collision_meshes)

        # Scale everything back to robot's scale
        for pt in trajectory.points:
            pt.scale(self.scale_factor)

        trajectory.start_configuration.scale(self.scale_factor)

        return trajectory

    def plan_motion(self, goal_constraints, start_configuration=None,
                    group=None, path_constraints=None, planner_id='RRT',
                    num_planning_attempts=1, allowed_planning_time=2.,
                    max_velocity_scaling_factor=1.,
                    max_acceleration_scaling_factor=1.,
                    attached_collision_meshes=None):
        """Calculate a motion path.

        Parameters
        ----------
        goal_constraints : :obj:`list` of :class:`Constraint`
            The goal to be achieved, defined in a set of constraints.
            Constraints can be very specific, for example defining value domains
            for each joint, such that the goal configuration is included,
            or defining a volume in space, to which a specific robot link (e.g.
            the end-effector) is required to move to.
        start_configuration : :class:`Configuration`, optional
            The robot's full configuration, i.e. values for all configurable
            joints of the entire robot, at the starting position. Defaults to
            the all-zero configuration.
        group : :obj:`str`, optional
            The name of the group to plan for. Defaults to the robot's main
            planning group.
        path_constraints : :obj:`list` of :class:`Constraint`, optional
            Optional constraints that can be imposed along the solution path.
            Note that path calculation won't work if the `start_configuration`
            violates these constraints. Defaults to ``None``.
        planner_id : :obj:`str`
            The name of the algorithm used for path planning. Defaults to ``'RRT'``.
        num_planning_attempts : :obj:`int`, optional
            Normally, if one motion plan is needed, one motion plan is computed.
            However, for algorithms that use randomization in their execution
            (like ``'RRT'``), it is likely that different planner executions will
            produce different solutions. Setting this parameter to a value above
            ``1`` will run many additional motion plans, and will report the
            shortest solution as the final result. Defaults to ``1``.
        allowed_planning_time : :obj:`float`
            The number of seconds allowed to perform the planning. Defaults to ``2``.
        max_velocity_scaling_factor : :obj:`float`
            Defaults to ``1``.
        max_acceleration_scaling_factor : :obj:`float`
            Defaults to ``1``.
        attached_collision_meshes : :obj:`list` of :class:`AttachedCollisionMesh`
            Defaults to ``None``.

        Returns
        -------
        :class:`compas_fab.robots.JointTrajectory`
            The calculated trajectory.

        Examples
        --------
        >>> # Example with position and orientation constraints
        >>> frame = Frame([0.4, 0.3, 0.4], [0, 1, 0], [0, 0, 1])
        >>> tolerance_position = 0.001
        >>> tolerances_axes = [math.radians(1)] * 3
        >>> start_configuration = Configuration.from_revolute_values([-0.042, 4.295, 0, -3.327, 4.755, 0.])
        >>> group = robot.main_group_name
        >>> goal_constraints = robot.constraints_from_frame(frame, tolerance_position, tolerances_axes, group)
        >>> robot.attached_tool = None
        >>> trajectory = robot.plan_motion(goal_constraints, start_configuration, group, planner_id='RRT')
        >>> trajectory.fraction
        1.0
        >>> # Example with joint constraints (to the UP configuration)
        >>> configuration = Configuration.from_revolute_values([0.0, -1.5707, 0.0, -1.5707, 0.0, 0.0])
        >>> tolerances_above = [math.radians(5)] * len(configuration.values)
        >>> tolerances_below = [math.radians(5)] * len(configuration.values)
        >>> group = robot.main_group_name
        >>> goal_constraints = robot.constraints_from_configuration(configuration, tolerances_above, tolerances_below, group)
        >>> trajectory = robot.plan_motion(goal_constraints, start_configuration, group, planner_id='RRT')
        >>> trajectory.fraction
        1.0
        >>> type(trajectory)
        <class 'compas_fab.robots.trajectory.JointTrajectory'>
        """
        # TODO: for the motion plan request a list of possible goal constraints
        # can be passed, from which the planner will try to find a path that
        # satisfies at least one of the specified goal constraints. For now only
        # one set of goal constraints is supported.

        # TODO: add workspace_parameters

        self.ensure_client()
        if not group:
            group = self.main_group_name  # ensure semantics

        # NOTE: start_configuration has to be a full robot configuration, such
        # that all configurable joints of the whole robot are defined for planning.
        start_configuration, start_configuration_scaled = self._check_full_configuration_and_scale(start_configuration)

        goal_constraints_WCF_scaled = []
        for c in goal_constraints:
            cp = c.copy()
            if c.type == Constraint.JOINT:
                joint = self.get_joint_by_name(c.joint_name)
                if joint.is_scalable():
                    cp.scale(1. / self.scale_factor)
            else:
                cp.scale(1. / self.scale_factor)
            goal_constraints_WCF_scaled.append(cp)

        # Transform path constraints to RCF and scale
        if path_constraints:
            path_constraints_WCF_scaled = []
            for c in path_constraints:
                cp = c.copy()
                if c.type == Constraint.JOINT:
                    joint = self.get_joint_by_name(c.joint_name)
                    if joint.is_scalable():
                        cp.scale(1. / self.scale_factor)
                else:
                    cp.scale(1. / self.scale_factor)
                path_constraints_WCF_scaled.append(cp)
        else:
            path_constraints_WCF_scaled = None

        if self.attached_tool:
            if attached_collision_meshes:
                attached_collision_meshes.append(self.attached_tool.attached_collision_mesh)
            else:
                attached_collision_meshes = [self.attached_tool.attached_collision_mesh]

        trajectory = self.client.plan_motion(
            robot=self,
            goal_constraints=goal_constraints_WCF_scaled,
            start_configuration=start_configuration_scaled,
            group=group,
            path_constraints=path_constraints_WCF_scaled,
            trajectory_constraints=None,
            planner_id=planner_id,
            num_planning_attempts=num_planning_attempts,
            allowed_planning_time=allowed_planning_time,
            max_velocity_scaling_factor=max_velocity_scaling_factor,
            max_acceleration_scaling_factor=max_acceleration_scaling_factor,
            attached_collision_meshes=attached_collision_meshes,
            workspace_parameters=None)

        # Scale everything back to robot's scale
        for pt in trajectory.points:
            pt.scale(self.scale_factor)

        trajectory.start_configuration.scale(self.scale_factor)

        return trajectory

    def transformed_frames(self, configuration, group=None):
        """Get the robot's transformed frames.

        Parameters
        ----------
        configuration : :class:`Configuration`
            Configuration to compute transformed frames for.
        group : :obj:`str`, optional
            The planning group used for the calculation. Defaults to the robot's
            main planning group.

        Returns
        -------
        :obj:`list` of :class:`compas.geometry.Frame`
        """
        if not len(configuration.joint_names):
            configuration.joint_names = self.get_configurable_joint_names(group)

        joint_state = dict(zip(configuration.joint_names, configuration.values))

        return self.model.transformed_frames(joint_state)

    def transformed_axes(self, configuration, group=None):
        """Get the robot's transformed axes.

        Parameters
        ----------
        configuration : :class:`Configuration`
            Configuration to compute transformed axes for.
        group : :obj:`str`, optional
            The planning group used for the calculation. Defaults to the robot's
            main planning group.

        Returns
        -------
        :obj:`list` of :class:`compas.geometry.Vector`
        """
        if not len(configuration.joint_names):
            configuration.joint_names = self.get_configurable_joint_names(group)

        joint_state = dict(zip(configuration.joint_names, configuration.values))

        return self.model.transformed_axes(joint_state)

    # ==========================================================================
    # drawing
    # ==========================================================================

    def update(self, configuration, group=None, visual=True, collision=True):
        """Update the robot's geometry.

        Parameters
        ----------
        configuration : :class:`Configuration`
            Instance of the configuration (joint state) to move to.
        group : :obj:`str`, optional
            The name of the group to plan for. Defaults to the robot's main
            planning group.
        visual : :obj:`bool`, optional
            ``True`` if the visual geometry should be also updated, otherwise ``False``.
            Defaults to ``True``.
        collision : :obj:`bool`, optional
            ``True`` if the collision geometry should be also updated, otherwise ``False``.
            Defaults to ``True``.
        """
        if not len(configuration.joint_names):
            configuration.joint_names = self.get_configurable_joint_names(group)
        self.artist.update(configuration, visual, collision)

    def draw_visual(self):
        """Draw the robot's visual geometry using the defined :attr:`Robot.artist`."""
        return self.artist.draw_visual()

    def draw_collision(self):
        """Draw the robot's collision geometry using the defined :attr:`Robot.artist`."""
        return self.artist.draw_collision()

    def draw(self):
        """Alias of :meth:`draw_visual`."""
        return self.draw_visual()

    def draw_attached_tool(self):
        """Draw the attached tool using the defined :attr:`Robot.artist`."""
        if self.artist and self.attached_tool:
            return self.artist.draw_attached_tool()

    def scale(self, factor):
        """Scale the robot geometry by a factor (absolute).

        Parameters
        ----------
        factor : :obj:`float`
            The factor to scale the robot with.

        Returns
        -------
        ``None``
        """
        self.model.scale(factor)
        if self.artist:
            self.artist.scale(factor)
        else:
            self._scale_factor = factor

    @property
    def scale_factor(self):
        """:obj:`float`: Robot's scale factor."""
        if self.artist:
            return self.artist.scale_factor
        else:
            return self._scale_factor

    def info(self):
        """Print information about the robot."""
        print("The robot's name is '%s'." % self.name)
        if self.semantics:
            print("The planning groups are:", self.group_names)
            print("The main planning group is '%s'." % self.main_group_name)
            configurable_joints = self.get_configurable_joints(
                self.main_group_name)
        else:
            configurable_joints = self.get_configurable_joints()
        print("The end-effector's name is '%s'." %
              self.get_end_effector_link_name())
        if self.attached_tool:
            print("The robot has a tool at the %s link attached." % self.attached_tool.attached_collision_mesh.link_name)
        else:
            print("The robot has NO tool attached.")
        print("The base link's name is '%s'" % self.get_base_link_name())
        print("The base_frame is:", self.get_base_frame())
        print("The robot's joints are:")
        for joint in configurable_joints:
            info = "\t* '%s' is of type '%s'" % (
                joint.name, list(Joint.SUPPORTED_TYPES)[joint.type])
            if joint.limit:
                info += " and has limits [%.3f, %.3f]" % (
                    joint.limit.upper, joint.limit.lower)
            print(info)
        print("The robot's links are:")
        print([link.name for link in self.model.links])<|MERGE_RESOLUTION|>--- conflicted
+++ resolved
@@ -427,14 +427,10 @@
     # ==========================================================================
 
     def zero_configuration(self, group=None):
-<<<<<<< HEAD
-        """Get the all-zero joint configuration.
-=======
-        """Returns the zero joint configuration.
-
-        If zero is out of joint limits (upper, lower), (upper + lower)/2 is used
-        as joint value.
->>>>>>> 97f17dd0
+        """Get the all-zero (initial) joint configuration.
+
+        If zero is out of joint limits ``(upper, lower)`` then
+        ``(upper + lower) / 2`` is used as joint value.
 
         Examples
         --------
