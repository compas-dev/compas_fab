--- conflicted
+++ resolved
@@ -37,47 +37,15 @@
         The robot model, usually created from an URDF structure.
     artist : :class:`compas_fab.artists.BaseRobotArtist`
         Instance of the artist used to visualize the robot. Defaults to ``None``.
-<<<<<<< HEAD
     semantics : :class:`compas_fab.robots.RobotSemantics`
-=======
-    semantics : :class:`RobotSemantics`, optional
->>>>>>> f90d2747
         The semantic model of the robot. Defaults to ``None``.
     client : :class:`compas_fab.backends.interfaces.ClientInterface`
         The backend client to use for communication,
-<<<<<<< HEAD
         e.g. :class:`compas_fab.backends.RosClient`
-    attributes : dict
+    attributes : :obj:`dict`
         Named attributes related to the robot instance.
     attached_tool : :class:`compas_fab.robots.Tool`
         Instance of the tool attached to the robot, if any.
-=======
-        e.g. :class:`compas_fab.backends.RosClient`. Defaults to ``None``.
-
-    Attributes
-    ----------
-    model : :class:`compas.robots.RobotModel`
-        The robot model, usually created from an URDF structure.
-    artist : :class:`compas_fab.artists.BaseRobotArtist`
-        Instance of the artist used to visualize the robot.
-    semantics : :class:`RobotSemantics`
-        The semantic model of the robot.
-    client
-        The backend client to use for communication,
-        e.g. :class:`compas_fab.backends.RosClient`.
-    artist : class:`compas_fab.artists.BaseRobotArtist`
-        Artist used to visualize robot.
-    name : :obj:`str`
-        Name of the robot, as defined by its model.
-    group_names : :obj:`list` of :obj:`str`
-        All planning groups of the robot.
-    main_group_name : :obj:`str`
-        Robot's main planning group.
-    root_name : :obj:`str`
-        Robot's root name.
-    scale_factor : :obj:`float`:
-        Robot's scale factor.
->>>>>>> f90d2747
     """
 
     def __init__(self, model, artist=None, semantics=None, client=None):
@@ -1127,38 +1095,17 @@
         start_configuration : :class:`Configuration`, optional
             If passed, the inverse will be calculated such that the calculated
             joint positions differ the least from the start_configuration.
-<<<<<<< HEAD
             Defaults to the zero configuration.
-        group: str, optional
+        group: :obj:`str`, optional
             The planning group used for calculation. Defaults to the robot's
             main planning group.
-        return_full_configuration : bool, optional
+        return_full_configuration : :obj:`bool`, optional
             If ``True``, returns a full configuration with all joint values
             specified, including passive ones if available. Defaults to ``False``.
-        options: dict, optional
+        options: :obj:`dict`, optional
             Dictionary containing the key-value pairs of additional options.
             The valid options are specific to the backend in use.
             Check the API reference of the IK backend implementation for more details.
-=======
-            Defaults to the init configuration.
-        group : :obj:`str`, optional
-            The planning group used for calculation. Defaults to the robot's
-            main planning group.
-        options : :obj:`dict`, optional
-            Dictionary containing the following key-value pairs:
-
-            - avoid_collisions :: :obj:`bool`, optional
-                Whether or not to avoid collisions. Defaults to ``True``.
-            - constraints :: :obj:`list` of :class:`Constraint`, optional
-                A set of constraints that the request must obey. Defaults to ``None``.
-            - attempts :: :obj:`int`, optional
-                The maximum number of inverse kinematic attempts. Defaults to ``8``.
-            - attached_collision_meshes :: list of :class:`AttachedCollisionMesh`
-                Defaults to ``None``.
-            - return_full_configuration :: :obj:`bool`
-                If ``True``, returns a full configuration with all joint values
-                specified, including passive ones if available.
->>>>>>> f90d2747
 
         Raises
         ------
@@ -1234,15 +1181,14 @@
 
         Parameters
         ----------
-<<<<<<< HEAD
         configuration: :class:`compas_fab.robots.Configuration`
             The full configuration to calculate the forward kinematic for. If no
             full configuration is passed, the zero-joint state for the other
             configurable joints is assumed.
-        group: str, optional
+        group: obj:`str`, optional
             The planning group used for the calculation. Defaults to the robot's
             main planning group.
-        options: dict, optional
+        options: obj:`dict`, optional
             Dictionary containing the following key-value pairs:
 
             - ``"solver"``: (:obj:`str`, optional) If ``None`` calculates FK
@@ -1259,25 +1205,6 @@
 
             There are additional options that are specific to the backend in use.
             Check the API reference of the FK backend implementation for more details.
-=======
-        configuration : :class:`Configuration`
-            The full configuration to calculate the forward kinematic for. If no
-            full configuration is passed, the zero-joint state for the other
-            configurable joints is assumed.
-        group : :obj:`str`, optional
-            The planning group used for the calculation. Defaults to the robot's
-            main planning group.
-        options : :obj:`dict`, optional
-            Dictionary containing the following key-value pairs:
-
-            - backend :: ``None`` or :obj:`str`, optional
-                If ``None``, calculates fk with the client if it exists or with the robot model.
-                If ``'model'``, uses the robot model to calculate fk. Anything else is open
-                for implementation, possibly ``'kdl'``, ``'ikfast'``
-            - ee_link :: :obj:`str`, optional
-                The name of the link to calculate the forward kinematics for.
-                Defaults to the group's end effector link.
->>>>>>> f90d2747
 
         Returns
         -------
@@ -1357,37 +1284,18 @@
             Dictionary containing the following key-value pairs:
 
             - max_step :: :obj:`float`, optional
-<<<<<<< HEAD
                 The approximate distance between the
                 calculated points. (Defined in the robot's units.) Defaults to ``0.01``.
-            - path_constraints :: list of :class:`compas_fab.robots.Constraint`, optional
+            - path_constraints :: :obj:`list` of :class:`compas_fab.robots.Constraint`, optional
                 Optional constraints that can be imposed along the solution path.
                 Note that path calculation won't work if the start_configuration
                 violates these constraints. Defaults to ``None``.
-            - attached_collision_meshes :: list of :class:`compas_fab.robots.AttachedCollisionMesh`
+            - attached_collision_meshes :: :obj:`list` of :class:`compas_fab.robots.AttachedCollisionMesh`
                 Defaults to ``None``.
 
             There are additional options that are specific to the backend in use.
             Check the API reference of the cartesian motion planner backend implementation
             for more details.
-=======
-                The approximate distance between the calculated points. (Defined in
-                the robot's units.) Defaults to ``0.01``.
-            - jump_threshold :: :obj:`float`, optional
-                The maximum allowed distance of joint positions between consecutive
-                points. If the distance is found to be above this threshold, the
-                path computation fails. It must be specified in relation to max_step.
-                If this threshold is ``0``, 'jumps' might occur, resulting in an invalid
-                cartesian path. Defaults to :math:`\\pi / 2`.
-            - avoid_collisions :: :obj:`bool`, optional
-                Whether or not to avoid collisions. Defaults to ``True``.
-            - path_constraints :: :obj:`list` of :class:`Constraint`, optional
-                Optional constraints that can be imposed along the solution path.
-                Note that path calculation won't work if the start_configuration
-                violates these constraints. Defaults to `None`.
-            - attached_collision_meshes :: :obj:`list` of :class:`AttachedCollisionMesh`, optional
-                Defaults to ``None``.
->>>>>>> f90d2747
 
         Returns
         -------
@@ -1442,31 +1350,12 @@
             path_constraints_WCF_scaled = None
 
         if self.attached_tool:
-<<<<<<< HEAD
             attached_collision_meshes.append(self.attached_tool.attached_collision_mesh)
 
         options['attached_collision_meshes'] = attached_collision_meshes
         options['path_constraints'] = path_constraints
         if max_step:
             options['max_step'] = max_step / self.scale_factor
-=======
-            if attached_collision_meshes:
-                attached_collision_meshes.append(self.attached_tool.attached_collision_mesh)
-            else:
-                attached_collision_meshes = [self.attached_tool.attached_collision_mesh]
-
-        options = {
-            'base_link': self.model.root.name,
-            'ee_link': self.get_end_effector_link_name(group),
-            'joint_names': self.get_configurable_joint_names(),
-            'joint_types': self.get_configurable_joint_types(),
-            'max_step': max_step_scaled,
-            'jump_threshold': jump_threshold,
-            'avoid_collisions': avoid_collisions,
-            'path_constraints': path_constraints,
-            'attached_collision_meshes': attached_collision_meshes,
-        }
->>>>>>> f90d2747
 
         trajectory = self.client.plan_cartesian_motion(
             robot=self,
@@ -1522,36 +1411,14 @@
 
             - path_constraints :: :obj:`list` of :class:`Constraint`, optional
                 Optional constraints that can be imposed along the solution path.
-<<<<<<< HEAD
                 Note that path calculation won't work if the start_configuration
                 violates these constraints. Defaults to ``None``.
-            - attached_collision_meshes :: list of :class:`compas_fab.robots.AttachedCollisionMesh`
+            - attached_collision_meshes :: :obj:`list` of :class:`compas_fab.robots.AttachedCollisionMesh`
                 Defaults to ``None``.
 
             There are additional options that are specific to the backend in use.
             Check the API reference of the motion planner backend implementation
             for more details.
-=======
-                Note that path calculation won't work if the `start_configuration`
-                violates these constraints. Defaults to ``None``.
-            - planner_id :: :obj:`str`, optional
-                The name of the algorithm used for path planning. Defaults to ``'RRT'``.
-            - num_planning_attempts :: :obj:`int`, optional
-                Normally, if one motion plan is needed, one motion plan is computed.
-                However, for algorithms that use randomization in their execution
-                (like ``'RRT'``), it is likely that different planner executions will
-                produce different solutions. Setting this parameter to a value above
-                1 will run many additional motion plans, and will report the
-                shortest solution as the final result. Defaults to ``1``.
-            - allowed_planning_time :: :obj:`float`, optional
-                The number of seconds allowed to perform the planning. Defaults to ``2``.
-            - max_velocity_scaling_factor :: :obj:`float`, optional
-                Defaults to ``1``.
-            - max_acceleration_scaling_factor :: :obj:`float`, optional
-                Defaults to ``1``.
-            - attached_collision_meshes :: :obj:`list` of :class:`AttachedCollisionMesh`, optional
-                Defaults to ``None``.
->>>>>>> f90d2747
 
         Returns
         -------
