from __future__ import absolute_import
from __future__ import division
from __future__ import print_function

import random

from compas.data import Data
from compas.geometry import Frame
from compas.geometry import Transformation
from compas_robots import Configuration
from compas_robots import RobotModel
from compas_robots.model import Joint

from compas_fab.robots.constraints import Constraint

__all__ = [
    "Robot",
]


class Robot(Data):
    """Represents a robot.

    This class binds together several building blocks, such as the robot's
    descriptive model, its semantic information and an instance of a backend
    client into a cohesive programmable interface. This representation builds
    upon the model described in the class :class:`compas_robots.RobotModel` of
    the **COMPAS** framework.

    Parameters
    ----------
    model : :class:`compas_robots.RobotModel`
        The robot model that describes robot kinematics, typically comes from an URDF structure.
    scene_object : :class:`compas_robots.scene.BaseRobotModelObject`
        Instance of the scene object used to visualize the robot model. Defaults to ``None``.
    semantics : :class:`~compas_fab.robots.RobotSemantics`
        The semantic model of the robot. Defaults to ``None``.
    client : :class:`~compas_fab.backends.interfaces.ClientInterface`
        The backend client to use for communication,
        e.g. :class:`~compas_fab.backends.RosClient`

    Attributes
    ----------
    attributes : :obj:`dict`
        Named attributes related to the robot instance.
    attached_tools : :obj:`dict` of [:obj:`str`, :class:`~compas_fab.robots.Tool`], read-only
    attached_tool : :class:`~compas_fab.robots.Tool`, read-only
    client : :class:`~compas_fab.backends.interfaces.ClientInterface`
        The backend client to use for communication.
    group_names : :obj:`list` of :obj:`str`, read-only
    group_states : :obj:`dict` of :obj:`dict`, read-only
    scene_object : :class:`compas_robots.scene.BaseRobotModelObject`
    main_group_name : :obj:`str`, read-only
    model : :class:`compas_robots.RobotModel`
        The robot model that describes robot kinematics, typically comes from an URDF structure.
    name : :obj:`str`, read-only
        Name of the robot, as defined by its model.
    root_name : :obj:`str`, read-only
    semantics : :class:`~compas_fab.robots.RobotSemantics`
        The semantic model of the robot. Can be ``None`` if not loaded.
    scale_factor : :obj:`float`

    """

    # NOTE: If the attribute function has a docstring, the first sentence will be used automatically in the class attribute's.
    #       However, the rest of the docstring, after the first fullstop symbol will be ignored.
    #       It is futile to add examples to the attribute docstrings, as they will not be rendered in the documentation.

    def __init__(self, model=None, scene_object=None, semantics=None, client=None):
        super(Robot, self).__init__()
        # These attributes have to be initiated first,
        # because they are used in the setters of the other attributes
        self._scale_factor = 1.0
        self._attached_tools = {}  # { planning_group_name: robots.tool.Tool }
        self._current_ik = {"request_id": None, "solutions": None}

        self.model = model
        self.scene_object = scene_object
        self.semantics = semantics
        self.client = client
        self.attributes = {}

    @property
    def __data__(self):
        data = {
            "scale_factor": self._scale_factor,
            "attached_tools": self._attached_tools,
            # The current_ik is an extrinsic state that is not serialized with the robot
            # "current_ik": self._current_ik,
            "model": self.model.__data__,
            "semantics": self.semantics,
            "attributes": self.attributes,
            # The following attributes cannot be serialized: scene_object, client
        }
        return data

    @classmethod
    def __from_data__(cls, data):
        _scale_factor = data.get("scale_factor", 1.0)
        _attached_tools = data.get("attached_tools", {})
        model = RobotModel.__from_data__(data["model"])
        semantics = data.get("semantics")
        attributes = data.get("attributes", {})

        robot = cls(model, None, semantics=semantics)
        robot._scale_factor = _scale_factor
        robot._attached_tools = _attached_tools
        robot.attributes = attributes
        return robot

    @property
    def scene_object(self):
        """Scene object used to visualize robot model."""
        return self._scene_object

    @scene_object.setter
    def scene_object(self, value):
        self._scene_object = value
        if value is None:
            return
        if len(self.model.joints) > 0 and len(self.model.links) > 0:
            self.scale(self._scale_factor)
            for tool in self.attached_tools.values():
                self.scene_object.attach_tool_model(tool.tool_model)

    @classmethod
    def basic(cls, name, joints=None, links=None, materials=None, **kwargs):
        """Create the most basic instance of a robot, based only on name.

        Parameters
        ----------
        name : :obj:`str`
            Name of the robot
        joints : :obj:`list` of :class:`compas_robots.Joint`, optional
            Robot's joints.
        links : :obj:`list` of :class:`compas_robots.Link`, optional
            Robot's links.
        materials : :obj:`list` of :class:`compas_robots.Material`, optional
            Material description of the robot.
        kwargs : :obj:`dict`
            Keyword arguments passed to the :class:`compas_robots.RobotModel`
            `attr` :obj:`dict`. Accessible from `Robot.model.attr`.


        Returns
        -------
        :class:`Robot`
            Newly created instance of a robot.

        Examples
        --------
        >>> robot = Robot.basic('A robot')
        >>> robot.name
        'A robot'
        """
        model = RobotModel(name, joints=joints or [], links=links or [], materials=materials or [], **kwargs)
        return cls(model, None)

    @property
    def name(self):
        """Name of the robot, as defined by its model.

        Returns
        -------
        :obj:`str`

        Examples
        --------
        >>> robot = RobotLibrary.ur5()
        >>> robot.name
        'ur5_robot'
        """
        return self.model.name

    @property
    def group_names(self):
        """All planning groups of the robot, only available if semantics is set.

        Returns
        -------
        :obj:`list` of :obj:`str`

        Examples
        --------
        >>> robot = RobotLibrary.ur5()
        >>> robot.group_names
        ['manipulator', 'endeffector']

        """
        self.ensure_semantics()
        return self.semantics.group_names

    @property
    def main_group_name(self):
        """
        Robot's main planning group, only available if semantics is set.

        Returns
        -------
        :obj:`str`

        """
        self.ensure_semantics()
        return self.semantics.main_group_name

    @property
    def root_name(self):
        """Robot's root name."""
        return self.model.root.name

    @property
    def group_states(self):
        """All group states of the robot, only available if semantics is set.

        Returns
        -------
        :obj:`dict` of :obj:`dict`

        Examples
        --------
        >>> robot = RobotLibrary.ur5()
        >>> sorted(robot.group_states['manipulator'].keys())
        ['home', 'up']

        """
        self.ensure_semantics()
        return self.semantics.group_states

    @property
    def attached_tools(self):
        """Dictionary of tools and the planning groups that the tools are currently attached to, if any."""
        return self._attached_tools

    @property
    def attached_tool(self):
        """Returns the tool attached to the default main planning group, if any."""
        return self._attached_tools.get(self.main_group_name, None)

    def get_end_effector_link_name(self, group=None):
        """Get the name of the robot's end effector link.

        Parameters
        ----------
        group : :obj:`str`, optional
            The name of the group. Defaults to the main planning group.

        Returns
        -------
        :obj:`str`

        Examples
        --------
        >>> robot = RobotLibrary.ur5()
        >>> robot.get_end_effector_link_name()
        'tool0'
        """
        if not self.semantics:
            return self.model.get_end_effector_link_name()
        else:
            return self.semantics.get_end_effector_link_name(group)

    def get_end_effector_link(self, group=None):
        """Get the robot's end effector link.

        Parameters
        ----------
        group : :obj:`str`, optional
            The name of the planning group. Defaults to the main planning group.

        Returns
        -------
        :class:`compas_robots.Link`

        Examples
        --------
        >>> robot = RobotLibrary.ur5()
        >>> link = robot.get_end_effector_link()
        >>> link.name
        'tool0'
        """
        name = self.get_end_effector_link_name(group)
        return self.model.get_link_by_name(name)

    def get_end_effector_frame(self, group=None, full_configuration=None):
        """Get the frame of the robot's end effector.

        Parameters
        ----------
        group : :obj:`str`, optional
            The name of the planning group. Defaults to the main planning group.
        full_configuration : :class:`compas_robots.Configuration`, optional
            The robot's full configuration, i.e. values for all configurable
            joints of the entire robot. Defaults to the all-zero configuration.

        Returns
        -------
        :class:`compas.geometry.Frame`
        """
        if not full_configuration:
            full_configuration = self.zero_configuration()
        return self.model.forward_kinematics(full_configuration, link_name=self.get_end_effector_link_name(group))

    def get_base_link_name(self, group=None):
        """Get the name of the robot's base link.

        Parameters
        ----------
        group : :obj:`str`, optional
            The name of the planning group. Defaults to the main planning group.

        Returns
        -------
        str

        Examples
        --------
        >>> robot = RobotLibrary.ur5()
        >>> robot.get_base_link_name()
        'base_link'
        """
        if not self.semantics:
            return self.model.get_base_link_name()
        else:
            return self.semantics.get_base_link_name(group)

    def get_base_link(self, group=None):
        """Get the robot's base link.

        Parameters
        ----------
        group : :obj:`str`, optional
            The name of the planning group. Defaults to the main planning group.

        Returns
        -------
        :class:`compas_robots.Link`

        Examples
        --------
        >>> robot = RobotLibrary.ur5()
        >>> link = robot.get_base_link()
        >>> link.name
        'base_link'
        """
        name = self.get_base_link_name(group)
        return self.model.get_link_by_name(name)

    def get_base_frame(self, group=None, full_configuration=None):
        """Get the frame of the robot's base link, which is the robot's origin frame.

        Parameters
        ----------
        group : :obj:`str`, optional
            The name of the planning group. Defaults to the main planning group.
        full_configuration : :class:`compas_robots.Configuration`, optional
            The robot's full configuration, i.e. values for all configurable
            joints of the entire robot. Defaults to the all-zero configuration.

        Returns
        -------
        :class:`compas.geometry.Frame`
        """
        if not full_configuration:
            full_configuration = self.zero_configuration()
        return self.model.forward_kinematics(full_configuration, link_name=self.get_base_link_name(group))

    def get_link_names(self, group=None):
        """Get the names of the links in the kinematic chain.

        Parameters
        ----------
        group : :obj:`str`, optional
            The name of the planning group. Defaults to the main planning group.

        Returns
        -------
        :obj:`list` of :obj:`str`

        Examples
        --------
        >>> robot = RobotLibrary.ur5()
        >>> robot.get_link_names('manipulator')
        ['base_link', 'base_link_inertia', 'shoulder_link', 'upper_arm_link', 'forearm_link', 'wrist_1_link', 'wrist_2_link', 'wrist_3_link', 'flange', 'tool0']
        """
        base_link_name = self.get_base_link_name(group)
        end_effector_link_name = self.get_end_effector_link_name(group)
        link_names = []
        for link in self.model.iter_link_chain(base_link_name, end_effector_link_name):
            link_names.append(link.name)
        return link_names

    def get_link_names_with_collision_geometry(self):
        """Get the names of the links with collision geometry.

        Returns
        -------
        :obj:`list` of :obj:`str`

        Examples
        --------
        >>> robot = RobotLibrary.ur5()
        >>> robot.get_link_names_with_collision_geometry()
        ['base_link_inertia', 'shoulder_link', 'upper_arm_link', 'forearm_link', 'wrist_1_link', 'wrist_2_link', 'wrist_3_link']
        """
        return [link.name for link in self.model.iter_links() if link.collision]

    def get_configurable_joints(self, group=None):
        """Get the robot's configurable joints.

        Parameters
        ----------
        group : :obj:`str`, optional
            The name of the planning group. Defaults to the main planning group.

        Returns
        -------
        :obj:`list` of :class:`compas_robots.Joint`

        Notes
        -----
        If semantics is set and no group is passed, it returns all configurable
        joints of all groups.

        Examples
        --------
        >>> robot = RobotLibrary.ur5()
        >>> joints = robot.get_configurable_joints('manipulator')
        >>> [j.name for j in joints]
        ['shoulder_pan_joint', 'shoulder_lift_joint', 'elbow_joint', 'wrist_1_joint', 'wrist_2_joint', 'wrist_3_joint']
        """
        if self.semantics:
            if group:
                return self.semantics.get_configurable_joints(group)
            else:
                return self.semantics.get_all_configurable_joints()
        else:
            return self.model.get_configurable_joints()

    def get_joint_types_by_names(self, names):
        """Get a list of joint types given a list of joint names.

        Parameters
        ----------
        names : :obj:`list` of :obj:`str`
            The names of the joints.

        Returns
        -------
        :obj:`list` of :attr:`compas_robots.Joint.SUPPORTED_TYPES`
            List of joint types.
        """
        return self.model.get_joint_types_by_names(names)

    def get_joint_by_name(self, name):
        """RGet the joint in the robot model matching the given name.

        Parameters
        ----------
        name : :obj:`str`
            The name of the joint.

        Returns
        -------
        :class:`compas_robots.Joint`
        """
        return self.model.get_joint_by_name(name)

    def get_configurable_joint_names(self, group=None):
        """Get the configurable joint names.

        Parameters
        ----------
        group : :obj:`str`, optional
            The name of the planning group. Defaults to the main planning group.

        Returns
        -------
        :obj:`list` of :obj:`str`

        Notes
        -----
        If semantics is set and no group is passed, it returns all configurable
        joints of all groups.

        Examples
        --------
        >>> robot = RobotLibrary.ur5()
        >>> robot.get_configurable_joint_names('manipulator')
        ['shoulder_pan_joint', 'shoulder_lift_joint', 'elbow_joint', \
        'wrist_1_joint', 'wrist_2_joint', 'wrist_3_joint']
        """
        configurable_joints = self.get_configurable_joints(group)
        return [j.name for j in configurable_joints]

    def get_configurable_joint_types(self, group=None):
        """Get the configurable joint types.

        Parameters
        ----------
        group : :obj:`str`, optional
            The name of the planning group. Defaults to the main planning group.

        Returns
        -------
        :obj:`list` of :attr:`compas_robots.Joint.SUPPORTED_TYPES`

        Notes
        -----
        If :attr:`semantics` is set and no group is passed, it returns all
        configurable joint types of all groups.

        Examples
        --------
        >>> robot = RobotLibrary.ur5()
        >>> robot.get_configurable_joint_types('manipulator')
        [0, 0, 0, 0, 0, 0]
        """
        configurable_joints = self.get_configurable_joints(group)
        return [j.type for j in configurable_joints]

    def get_attached_tool_collision_meshes(self):
        """Returns a list of all attached collisions meshes of each of the attached tools, if any.

        Returns
        -------
        A list of lists.
        List[List[compas_fab.robots.planning_scene.CollisionMesh]]
        """
        return [tool.attached_collision_meshes for tool in self.attached_tools.values()]

    # ==========================================================================
    # configurations
    # ==========================================================================

    def zero_configuration(self, group=None):
        """Get the zero joint configuration.

        If zero is out of joint limits ``(upper, lower)`` then
        ``(upper + lower) / 2`` is used as joint value.

        Examples
        --------
        >>> robot = RobotLibrary.ur5()
        >>> robot.zero_configuration('manipulator')
        Configuration((0.000, 0.000, 0.000, 0.000, 0.000, 0.000), (0, 0, 0, 0, 0, 0), \
            ('shoulder_pan_joint', 'shoulder_lift_joint', 'elbow_joint', 'wrist_1_joint', 'wrist_2_joint', 'wrist_3_joint'))
        """
        values = []
        joint_names = []
        joint_types = []
        for joint in self.get_configurable_joints(group):
            if joint.limit and not (0 <= joint.limit.upper and 0 >= joint.limit.lower):
                values.append((joint.limit.upper + joint.limit.lower) / 2.0)
            else:
                values.append(0)
            joint_names.append(joint.name)
            joint_types.append(joint.type)
        return Configuration(values, joint_types, joint_names)

    def random_configuration(self, group=None):
        """Get a random configuration.

        Parameters
        ----------
        group : :obj:`str`, optional
            The name of the planning group. Defaults to the main planning group.

        Returns
        -------
        :class:`compas_robots.Configuration`

        Notes
        -----
        No collision checking is involved, the configuration may be invalid.
        """
        configurable_joints = self.get_configurable_joints(group)
        values = []
        for joint in configurable_joints:
            if joint.limit:
                values.append(joint.limit.lower + (joint.limit.upper - joint.limit.lower) * random.random())
            else:
                values.append(0)
        joint_names = self.get_configurable_joint_names(group)
        joint_types = self.get_joint_types_by_names(joint_names)
        return Configuration(values, joint_types, joint_names)

    def get_group_configuration(self, group, full_configuration):
        """Get the group's configuration.

        Parameters
        ----------
        group : :obj:`str`
            The name of the planning group.
        full_configuration : :class:`compas_robots.Configuration`
            The configuration for all configurable joints of the robot.

        Returns
        -------
        :class:`compas_robots.Configuration`
            The configuration of the group.
        """
        full_configuration = self._check_full_configuration_and_scale(full_configuration)[
            0
        ]  # adds joint_names to full_configuration and makes copy
        group_joint_names = self.get_configurable_joint_names(group)
        values = [full_configuration[name] for name in group_joint_names]
        return Configuration(values, self.get_configurable_joint_types(group), group_joint_names)

    def merge_group_with_full_configuration(self, group_configuration, full_configuration, group):
        """Get the robot's full configuration by merging a group's configuration with a full configuration.
        The group configuration takes precedence over the full configuration in
        case a joint value is present in both.

        Parameters
        ----------
        group_configuration : :class:`compas_robots.Configuration`
            The configuration for one of the robot's planning groups.
        full_configuration : :class:`compas_robots.Configuration`
            The configuration for all configurable joints of the robot.
        group : :obj:`str`
            The name of the planning group.

        Returns
        -------
        :class:`compas_robots.Configuration`
            A full configuration with values for all configurable joints.

        Raises
        ------
        :exc:`ValueError`
            If the `full_configuration` does not specify positions for all
            configurable joints, or if the `group_configuration` does not
            specify positions for all configurable joints of the given group.
        """
        if not group_configuration.joint_names:
            group_configuration.joint_names = self.get_configurable_joint_names(group)

        full_configuration = self._check_full_configuration_and_scale(full_configuration)[
            0
        ]  # adds joint_names to full_configuration and makes copy

        full_configuration = full_configuration.merged(group_configuration)
        return full_configuration

    def get_group_names_from_link_name(self, link_name):
        """Get the names of the groups `link_name` belongs to.

        Parameters
        ----------
        link_name : :obj:`str`
            The name of a link

        Returns
        -------
        :obj:`list` of :obj:`str`
           A list of group names.
        """
        group_names = []
        for group in self.group_names:
            if link_name in self.get_link_names(group):
                group_names.append(group)
        return group_names

    def get_position_by_joint_name(self, configuration, joint_name, group=None):
        """Get the position of named joint in given configuration.

        Parameters
        ----------
        configuration : :class:`compas_robots.Configuration`
            The configuration of the configurable joints.
        joint_name : :obj:`str`
            Name of joint.
        group : :obj:`str`, optional
            The name of the planning group. Defaults to the main planning group.

        Returns
        -------
        :obj:`float`
            Joint position for the given joint.

        Raises
        ------
        :exc:`ValueError`
            If the number of joints in the `configuration` parameter does not
            match the configurable joints of the given `group`.
        """
        names = self.get_configurable_joint_names(group)
        if len(names) != len(configuration.joint_values):
            raise ValueError("Please pass a configuration with {} joint_values or specify group".format(len(names)))
        return configuration.joint_values[names.index(joint_name)]

    def _check_full_configuration_and_scale(self, full_configuration=None):
        """Either create a full configuration or check if the passed full configuration is valid.

        Parameters
        ----------
        full_configuration : :class:`compas_robots.Configuration`, optional
            The full configuration of the whole robot, including values for all configurable joints.

        Returns
        -------
        :obj:`Tuple` of (:class:`compas_robots.Configuration`, :class:`compas_robots.Configuration`)
            The full configuration and the scaled full configuration
        """
        if not full_configuration:
            configuration = self.zero_configuration()  # with joint_names
        else:
            joint_names = self.get_configurable_joint_names()  # full configuration
            # full_configuration might have passive joints specified as well, we allow this.
            if len(joint_names) > len(full_configuration.joint_values):
                raise ValueError(
                    "Please pass a configuration with {} values, for all configurable joints of the robot.".format(
                        len(joint_names)
                    )
                )
            configuration = full_configuration.copy()
            if not configuration.joint_names:
                configuration.joint_names = joint_names
        return configuration, configuration.scaled(1.0 / self.scale_factor)

    def get_configuration_from_group_state(self, group, group_state):
<<<<<<< HEAD
        """Get the Configuration specified by a planning group's group state.
=======
        """Get a :class:`compas_robots.Configuration` from a group's group state.
>>>>>>> d49db17d

        Parameters
        ----------
        group : :obj:`str`
            The name of the planning group.
        group_state : :obj:`str`
            The name of the group_state.

        Returns
        -------
        :class:`compas_robots.Configuration`
<<<<<<< HEAD
            The configuration of the group.

=======
            The configuration specified by the :attr:`group_state`.
>>>>>>> d49db17d
        """
        joint_dict = self.group_states[group][group_state]
        group_joint_names = self.get_configurable_joint_names(group)
        group_joint_types = self.get_configurable_joint_types(group)
        values = [joint_dict[name] for name in group_joint_names]
        return Configuration(values, group_joint_types, group_joint_names)

    # ==========================================================================
    # transformations, coordinate frames
    # ==========================================================================

    def transformation_RCF_WCF(self, group=None):
        """Get the transformation from the robot's coordinate system (RCF) to the world coordinate system (WCF).

        Parameters
        ----------
        group : :obj:`str`, optional
            The name of the planning group. Defaults to the main planning group.

        Returns
        -------
        :class:`compas.geometry.Transformation`

        """
        base_frame = self.get_base_frame(group)
        return Transformation.from_change_of_basis(base_frame, Frame.worldXY())

    def transformation_WCF_RCF(self, group=None):
        """Get the transformation from the world coordinate system (WCF) to the robot's coordinate system (RCF).

        Parameters
        ----------
        group : :obj:`str`, optional
            The name of the planning group. Defaults to the main planning group.

        Returns
        -------
        :class:`compas.geometry.Transformation`

        """
        base_frame = self.get_base_frame(group)
        return Transformation.from_change_of_basis(Frame.worldXY(), base_frame)

    def set_RCF(self, robot_coordinate_frame, group=None):
        """Move the origin frame of the robot to the robot_coordinate_frame.

        Raises
        ------
        :exc:`NotImplementedError`
            Not implemented yet.
        """
        # TODO: must be applied to the model, so that base_frame is RCF
        # Problem: check if conversion wcf/rcf still works with backend
        raise NotImplementedError

    def get_RCF(self, group=None):
        """Get the origin frame of the robot.

        Parameters
        ----------
        group : :obj:`str`, optional
            The name of the planning group. Defaults to the main planning group.

        Returns
        -------
        :class:`compas.geometry.Frame`
            Origin frame of the robot.
        """
        return self.get_base_frame(group)

    def to_local_coordinates(self, frame_WCF, group=None):
        """Represent a frame from the world coordinate system (WCF) in the robot's coordinate system (RCF).

        Parameters
        ----------
        frame_WCF : :class:`compas.geometry.Frame`
            A frame in the world coordinate frame.
        group : :obj:`str`, optional
            The name of the planning group. Defaults to the main planning group.

        Returns
        -------
        :class:`compas.geometry.Frame`
            A frame in the robot's coordinate frame.

        Examples
        --------
        >>> robot = RobotLibrary.ur5()
        >>> frame_WCF = Frame([-0.363, 0.003, -0.147], [0.388, -0.351, -0.852], [0.276, 0.926, -0.256])
        >>> frame_RCF = robot.to_local_coordinates(frame_WCF)
        >>> frame_RCF                                                                                       # doctest: +SKIP
        Frame(Point(-0.363, 0.003, -0.147), Vector(0.388, -0.351, -0.852), Vector(0.276, 0.926, -0.256))    # doctest: +SKIP
        """
        frame_RCF = frame_WCF.transformed(self.transformation_WCF_RCF(group))
        return frame_RCF

    def to_world_coordinates(self, frame_RCF, group=None):
        """Represent a frame from the robot's coordinate system (RCF) in the world coordinate system (WCF).

        Parameters
        ----------
        frame_RCF : :class:`compas.geometry.Frame`
            A frame in the robot's coordinate frame.
        group : :obj:`str`, optional
            The name of the planning group. Defaults to the main planning group.

        Returns
        -------
        :class:`compas.geometry.Frame`
            A frame in the world coordinate frame.

        Examples
        --------
        >>> robot = RobotLibrary.ur5()
        >>> frame_RCF = Frame([-0.363, 0.003, -0.147], [0.388, -0.351, -0.852], [0.276, 0.926, -0.256])
        >>> frame_WCF = robot.to_world_coordinates(frame_RCF)
        >>> frame_WCF                                                                                       # doctest: +SKIP
        Frame(Point(-0.363, 0.003, -0.147), Vector(0.388, -0.351, -0.852), Vector(0.276, 0.926, -0.256))    # doctest: +SKIP
        """
        frame_WCF = frame_RCF.transformed(self.transformation_RCF_WCF(group))
        return frame_WCF

    def _get_attached_tool_for_group(self, group_name=None):
        """Get the tool attached to the given planning group. Group name defaults to main_group_name.
        Raises ValueError if group name is unknown or there is no tool currently attached to it"""
        group = group_name or self.main_group_name
        if group not in self.attached_tools:
            raise ValueError("No tool attached to group {}".format(group))

        return self.attached_tools[group]

    def from_tcf_to_t0cf(self, frames_tcf, group=None):
        """Convert a list of frames at the robot's tool tip (tcf frame) to frames at the robot's flange (tool0 frame) using the attached tool.

        Parameters
        ----------
        frames_tcf : :obj:`list` of :class:`compas.geometry.Frame`
            Frames (in WCF) at the robot's tool tip (tcf).

        group : :obj:`str`, optional
            The planning group whose tool to use. Defaults to the main
            planning group.

        Returns
        -------
        :obj:`list` of :class:`compas.geometry.Frame`
            Frames (in WCF) at the robot's flange (tool0).

        Raises
        ------
        Exception
            If the attached tool is not set.

        Examples
        --------
        >>> robot = RobotLibrary.ur5()
        >>> mesh = Mesh.from_stl(compas_fab.get('planning_scene/cone.stl'))
        >>> frame = Frame([0.14, 0, 0], [0, 1, 0], [0, 0, 1])
        >>> robot.attach_tool(Tool(mesh, frame))
        >>> frames_tcf = [Frame((-0.309, -0.046, -0.266), (0.276, 0.926, -0.256), (0.879, -0.136, 0.456))]
        >>> robot.from_tcf_to_t0cf(frames_tcf)                                                              # doctest: +SKIP
        [Frame(Point(-0.363, 0.003, -0.147), Vector(0.388, -0.351, -0.852), Vector(0.276, 0.926, -0.256))]  # doctest: +SKIP
        >>> robot.from_tcf_to_t0cf(frames_tcf, group=robot.main_group_name)                                 # doctest: +SKIP
        [Frame(Point(-0.363, 0.003, -0.147), Vector(0.388, -0.351, -0.852), Vector(0.276, 0.926, -0.256))]  # doctest: +SKIP
        """
        tool = self._get_attached_tool_for_group(group_name=group)
        return tool.from_tcf_to_t0cf(frames_tcf)

    def from_t0cf_to_tcf(self, frames_t0cf, group=None):
        """Convert frames at the robot's flange (tool0 frame) to frames at the robot's tool tip (tcf frame) using the attached tool.

        Parameters
        ----------
        frames_t0cf : :obj:`list` of :class:`compas.geometry.Frame`
            Frames (in WCF) at the robot's flange (tool0).

        group : :obj:`str`, optional
            The planning group to attach this tool to. Defaults to the main
            planning group.

        Returns
        -------
        :obj:`list` of :class:`compas.geometry.Frame`
            Frames (in WCF) at the robot's tool tip (tcf).

        Raises
        ------
        :exc:`Exception`
            If the robot has no attached tool defined.

        Examples
        --------
        >>> robot = RobotLibrary.ur5()
        >>> mesh = Mesh.from_stl(compas_fab.get('planning_scene/cone.stl'))
        >>> frame = Frame([0.14, 0, 0], [0, 1, 0], [0, 0, 1])
        >>> robot.attach_tool(Tool(mesh, frame))
        >>> frames_t0cf = [Frame((-0.363, 0.003, -0.147), (0.388, -0.351, -0.852), (0.276, 0.926, -0.256))]
        >>> robot.from_t0cf_to_tcf(frames_t0cf)                                                            # doctest: +SKIP
        [Frame(Point(-0.309, -0.046, -0.266), Vector(0.276, 0.926, -0.256), Vector(0.879, -0.136, 0.456))] # doctest: +SKIP
        >>> robot.from_t0cf_to_tcf(frames_t0cf, group=robot.main_group_name)                               # doctest: +SKIP
        [Frame(Point(-0.309, -0.046, -0.266), Vector(0.276, 0.926, -0.256), Vector(0.879, -0.136, 0.456))] # doctest: +SKIP
        """
        tool = self._get_attached_tool_for_group(group_name=group)
        return tool.from_t0cf_to_tcf(frames_t0cf)

    def attach_tool(self, tool, group=None, touch_links=None):
        """Attach a tool to the robot independently of the model definition.

        Parameters
        ----------
        tool : :class:`Tool`
            The tool that should be attached to the robot's flange.
        group : :obj:`str`, optional
            The planning group to attach this tool to. Defaults to the main
            planning group.
        touch_links : :obj:`list` of :obj:`str`, optional
            A list of link names the end-effector is allowed to touch. Defaults
            to the end-effector link.

        Returns
        -------
        ``None``

        See Also
        --------
        :meth:`Robot.detach_tool`

        Examples
        --------
        >>> robot = RobotLibrary.ur5()
        >>> mesh = Mesh.from_stl(compas_fab.get('planning_scene/cone.stl'))
        >>> frame = Frame([0.14, 0, 0], [0, 1, 0], [0, 0, 1])
        >>> tool = Tool(mesh, frame)
        >>> robot.attach_tool(tool)
        """
        group = group or self.main_group_name
        if group not in self.semantics.group_names:
            raise ValueError("No such group: {}".format(group))

        if not tool.connected_to:
            tool.connected_to = self.get_end_effector_link_name(group)
        tool.update_touch_links(touch_links)
        self.attached_tools[group] = tool

        if self.scene_object:
            self.scene_object.attach_tool_model(tool.tool_model)

    def detach_tool(self, group=None):
        """Detach the attached tool.

        Parameters
        ----------
        group : :obj:`str`, optional
            The planning group to attach this tool to. Defaults to the main
            planning group.

        See Also
        --------
        :meth:`Robot.attach_tool`
        """
        group = group or self.main_group_name
        if group not in self.attached_tools:
            raise ValueError("No tool attached to group {}".format(group))

        tool_to_remove = self.attached_tools[group]
        if self.scene_object and tool_to_remove:
            self.scene_object.detach_tool_model(tool_to_remove.tool_model)
        self.attached_tools.pop(group)

    # ==========================================================================
    # checks
    # ==========================================================================

    def ensure_client(self):
        """Check if the client is set.

        Raises
        ------
        :exc:`Exception`
            If :attr:`client` is not set
        """
        if not self.client:
            raise Exception("This method is only callable once a client is assigned.")

    def ensure_semantics(self):
        """Check if semantics is set.

        Raises
        ------
        :exc:`Exception`
            If :attr:`semantics` is not set.
        """
        if not self.semantics:
            raise Exception("This method is only callable once a semantic model is assigned.")

    def ensure_geometry(self):
        """Check if the model's geometry has been loaded.

        Raises
        ------
        :exc:`Exception`
            If geometry has not been loaded.
        """
        self.model.ensure_geometry()

    # ==========================================================================
<<<<<<< HEAD
=======
    # constraints
    # ==========================================================================

    def orientation_constraint_from_frame(self, frame_WCF, tolerances_axes, group=None, use_attached_tool_frame=True):
        r"""Create an orientation constraint from a frame on the group's end-effector link.

        Parameters
        ----------
        frame_WCF: :class:`compas.geometry.Frame`
            The frame from which we create the orientation constraint.
        tolerances_axes: :obj:`list` of :obj:`float`
            Error tolerances t\ :sub:`i` for each of the frame's axes in
            radians. If only one value is passed it will be uses for all 3 axes.
        group: :obj:`str`, optional
            The planning group for which we specify the constraint. Defaults to
            the robot's main planning group.
        use_attached_tool_frame : :obj:`bool`, optional
            If ``True`` and there is a tool attached to the planning group, it will use its TCF
            instead of the T0CF to create the constraints. Defaults to ``True``.

        Returns
        -------
        :class:`OrientationConstraint`

        Raises
        ------
        :exc:`ValueError`
            If tolerance axes given are not one or three values.

        Notes
        -----
        The rotation tolerance for an axis is defined by the other vector
        component values for rotation around corresponding axis.
        If you specify the tolerances_axes vector with ``[0.01, 0.01, 6.3]``, it
        means that the frame's x-axis and y-axis are allowed to rotate about the
        z-axis by an angle of 6.3 radians, whereas the z-axis would only rotate
        by 0.01.


        Examples
        --------
        >>> robot = RobotLibrary.ur5()
        >>> frame = Frame([0.4, 0.3, 0.4], [0, 1, 0], [0, 0, 1])
        >>> tolerances_axes = [math.radians(1)] * 3
        >>> group = robot.main_group_name
        >>> robot.orientation_constraint_from_frame(frame, tolerances_axes, group=group)
        OrientationConstraint('tool0', [0.5, 0.5, 0.5, 0.5], [0.017453292519943295, 0.017453292519943295, 0.017453292519943295], 1.0)
        """

        attached_tool = self.attached_tools.get(group)
        if use_attached_tool_frame and attached_tool:
            frame_WCF = self.from_tcf_to_t0cf([frame_WCF], group)[0]

        end_effector_link_name = self.get_end_effector_link_name(group)

        tolerances_axes = list(tolerances_axes)
        if len(tolerances_axes) == 1:
            tolerances_axes *= 3
        elif len(tolerances_axes) != 3:
            raise ValueError("Must give either one or 3 values")

        return OrientationConstraint(end_effector_link_name, frame_WCF.quaternion, tolerances_axes)

    def position_constraint_from_frame(self, frame_WCF, tolerance_position, group=None, use_attached_tool_frame=True):
        """Create a position constraint from a frame on the group's end-effector link.

        Parameters
        ----------
        frame_WCF : :class:`compas.geometry.Frame`
            The frame from which we create position and orientation constraints.
        tolerance_position : :obj:`float`
            The allowed tolerance to the frame's position (defined in the
            robot's units).
        group: :obj:`str`, optional
            The planning group for which we specify the constraint. Defaults to
            the robot's main planning group.
        use_attached_tool_frame : :obj:`bool`, optional
            If ``True`` and there is a tool attached to the planning group, it will use its TCF
            instead of the T0CF to create the constraints. Defaults to ``True``.

        Returns
        -------
        :class:`PositionConstraint`

        See Also
        --------
        :meth:`PositionConstraint.from_box`
        :meth:`PositionConstraint.from_mesh`
        :meth:`PositionConstraint.from_sphere`

        Notes
        -----
        The rotation tolerance for an axis is defined by the other vector
        component values for rotation around corresponding axis.
        If you specify the tolerances_axes vector with ``[0.01, 0.01, 6.3]``, it
        means that the frame's x-axis and y-axis are allowed to rotate about the
        z-axis by an angle of 6.3 radians, whereas the z-axis would only rotate
        by 0.01.

        Examples
        --------
        >>> robot = RobotLibrary.ur5()
        >>> frame = Frame([0.4, 0.3, 0.4], [0, 1, 0], [0, 0, 1])
        >>> tolerance_position = 0.001
        >>> robot.position_constraint_from_frame(frame, tolerance_position)                                 # doctest: +SKIP
        PositionConstraint('tool0', BoundingVolume(2, Sphere(Point(0.400, 0.300, 0.400), 0.001)), 1.0)    # doctest: +SKIP
        """

        attached_tool = self.attached_tools.get(group)
        if use_attached_tool_frame and attached_tool:
            frame_WCF = self.from_tcf_to_t0cf([frame_WCF], group)[0]

        end_effector_link_name = self.get_end_effector_link_name(group)
        sphere = Sphere(radius=tolerance_position, point=frame_WCF.point)
        return PositionConstraint.from_sphere(end_effector_link_name, sphere)

    def constraints_from_frame(
        self, frame_WCF, tolerance_position, tolerances_axes, group=None, use_attached_tool_frame=True
    ):
        r"""Create a position and an orientation constraint from a frame calculated for the group's end-effector link.

        Parameters
        ----------
        frame_WCF: :class:`compas.geometry.Frame`
            The frame from which we create position and orientation constraints.
        tolerance_position: :obj:`float`
            The allowed tolerance to the frame's position (defined in the
            robot's units).
        tolerances_axes: :obj:`list` of :obj:`float`
            Error tolerances t\ :sub:`i` for each of the frame's axes in
            radians. If only one value is passed it will be uses for all 3 axes.
        group: :obj:`str`, optional
            The planning group for which we specify the constraint. Defaults to
            the robot's main planning group.
        use_attached_tool_frame : :obj:`bool`, optional
            If ``True`` and there is a tool attached to the planning group, it will use its TCF
            instead of the T0CF to create the constraints. Defaults to ``True``.

        Returns
        -------
        :obj:`list` of :class:`Constraint`

        See Also
        --------
        :meth:`PositionConstraint.from_box`
        :meth:`PositionConstraint.from_mesh`
        :meth:`PositionConstraint.from_sphere`
        :meth:`orientation_constraint_from_frame`

        Notes
        -----
        The rotation tolerance for an axis is defined by the other vector
        component values for rotation around corresponding axis.
        If you specify the tolerances_axes vector with ``[0.01, 0.01, 6.3]``, it
        means that the frame's x-axis and y-axis are allowed to rotate about the
        z-axis by an angle of 6.3 radians, whereas the z-axis would only rotate
        by 0.01.


        Examples
        --------
        >>> robot = RobotLibrary.ur5()
        >>> frame = Frame([0.4, 0.3, 0.4], [0, 1, 0], [0, 0, 1])
        >>> tolerance_position = 0.001
        >>> tolerances_axes = [math.radians(1)]
        >>> group = robot.main_group_name
        >>> robot.constraints_from_frame(frame, tolerance_position, tolerances_axes, group)                         # doctest: +SKIP
        [PositionConstraint('tool0', BoundingVolume(2, Sphere(Point(0.400, 0.300, 0.400), 0.001)), 1.0),          # doctest: +SKIP
        OrientationConstraint('tool0', [0.5, 0.5, 0.5, 0.5], [0.017453292519943295, 0.017453292519943295, 0.017453292519943295], 1.0)] # doctest: +SKIP
        """
        pc = self.position_constraint_from_frame(frame_WCF, tolerance_position, group, use_attached_tool_frame)
        oc = self.orientation_constraint_from_frame(frame_WCF, tolerances_axes, group, use_attached_tool_frame)
        return [pc, oc]

    def constraints_from_configuration(self, configuration, tolerances_above, tolerances_below, group=None):
        """Create joint constraints for all joints of the configuration.

        Parameters
        ----------
        configuration: :class:`compas_robots.Configuration`
            The target configuration.
        tolerances_above: :obj:`list` of :obj:`float`
            The tolerances above the targeted configuration's joint value on
            each of the joints, defining the upper bound in radians to be
            achieved. If only one value is passed, it will be used to create
            upper bounds for all joint constraints.
        tolerances_below: :obj:`list` of :obj:`float`
            The tolerances below the targeted configuration's joint value on
            each of the joints, defining the upper bound in radians to be
            achieved. If only one value is passed, it will be used to create
            lower bounds for all joint constraints.
        group: :obj:`str`, optional
            The planning group for which we specify the constraint. Defaults to
            the robot's main planning group.

        Returns
        -------
        :obj:`list` of :class:`JointConstraint`

        Raises
        ------
        :exc:`ValueError`
            If the passed configuration does not correspond to the group.
        :exc:`ValueError`
            If the passed list of tolerance values have a different length than
            the configuration.

        Notes
        -----
        Make sure that you are using the correct tolerance units if your robot
        has different joint types defined.

        Examples
        --------
        >>> robot = RobotLibrary.ur5()
        >>> configuration = Configuration.from_revolute_values([-0.042, 4.295, -4.110, -3.327, 4.755, 0.])
        >>> tolerances_above = [math.radians(1)] * 6
        >>> tolerances_below = [math.radians(1)] * 6
        >>> group = robot.main_group_name
        >>> robot.constraints_from_configuration(configuration, tolerances_above, tolerances_below, group)
        [JointConstraint('shoulder_pan_joint', -0.042, 0.017453292519943295, 0.017453292519943295, 1.0), \
        JointConstraint('shoulder_lift_joint', 4.295, 0.017453292519943295, 0.017453292519943295, 1.0), \
        JointConstraint('elbow_joint', -4.11, 0.017453292519943295, 0.017453292519943295, 1.0), \
        JointConstraint('wrist_1_joint', -3.327, 0.017453292519943295, 0.017453292519943295, 1.0), \
        JointConstraint('wrist_2_joint', 4.755, 0.017453292519943295, 0.017453292519943295, 1.0), \
        JointConstraint('wrist_3_joint', 0.0, 0.017453292519943295, 0.017453292519943295, 1.0)]
        """
        if not group:
            group = self.main_group_name

        joint_names = self.get_configurable_joint_names(group)
        if len(joint_names) != len(configuration.joint_values):
            raise ValueError(
                "The passed configuration has {} joint_values, the group {} needs however: {}".format(
                    len(configuration.joint_values), group, len(joint_names)
                )
            )
        if len(tolerances_above) == 1:
            tolerances_above = tolerances_above * len(joint_names)
        elif len(tolerances_above) != len(configuration.joint_values):
            raise ValueError(
                "The passed configuration has {} joint_values, the tolerances_above however: {}".format(
                    len(configuration.joint_values), len(tolerances_above)
                )
            )
        if len(tolerances_below) == 1:
            tolerances_below = tolerances_below * len(joint_names)
        elif len(tolerances_below) != len(configuration.joint_values):
            raise ValueError(
                "The passed configuration has {} joint_values, the tolerances_below however: {}".format(
                    len(configuration.joint_values), len(tolerances_below)
                )
            )

        constraints = []
        for name, value, tolerance_above, tolerance_below in zip(
            joint_names, configuration.joint_values, tolerances_above, tolerances_below
        ):
            constraints.append(JointConstraint(name, value, tolerance_above, tolerance_below))
        return constraints

    # ==========================================================================
>>>>>>> d49db17d
    # services
    # ==========================================================================

    def inverse_kinematics(
        self,
        frame_WCF,
        start_configuration=None,
        group=None,
        return_full_configuration=False,
        use_attached_tool_frame=True,
        options=None,
    ):
        """Calculate the robot's inverse kinematic for a given frame.

        The inverse kinematic solvers are implemented as generators in order to fit both analytic
        and numerical solver approaches. However, this method abstracts that away and returns one
        configuration at a time to simplify its usage.

        To keep the usefulness of the generator, calls to this method will recall the last retrieved
        iterator and keep returning results yielded by it, one at a time. This is true only as long as
        the request is identical to the last one. If the arguments change, the last generator
        is discarded and the client IK implementation is invoked again.

        Parameters
        ----------
        frame_WCF : :class:`compas.geometry.Frame`
            The frame to calculate the inverse kinematic for.
        start_configuration : :class:`compas_robots.Configuration`, optional
            If passed, the inverse will be calculated such that the calculated
            joint positions differ the least from the start_configuration.
            Defaults to the zero configuration.
        group: :obj:`str`, optional
            The planning group used for calculation. Defaults to the robot's
            main planning group.
        return_full_configuration : :obj:`bool`, optional
            If ``True``, returns a full configuration with all joint values
            specified, including passive ones if available. Defaults to ``False``.
        use_attached_tool_frame : :obj:`bool`, optional
            If ``True`` and there is a tool attached to the planning group, it will use its TCF
            instead of the T0CF to calculate IK. Defaults to ``True``.
        options: :obj:`dict`, optional
            Dictionary containing the key-value pairs of additional options.
            The valid options are specific to the backend in use.
            Check the API reference of the IK backend implementation for more details.

        Raises
        ------
        :exc:`compas_fab.backends.BackendError`
            If no configuration can be found.

        Returns
        -------
        :class:`compas_robots.Configuration`
            An inverse kinematic solution represented as a configuration.

        Examples
        --------
        >>> robot = RobotLibrary.ur5()
        >>> frame_WCF = Frame([0.3, 0.1, 0.5], [1, 0, 0], [0, 1, 0])
        >>> start_configuration = robot.zero_configuration()
        >>> group = robot.main_group_name
        >>> robot.inverse_kinematics(frame_WCF, start_configuration, group)                 # doctest: +SKIP
        Configuration((4.045, 5.130, -2.174, -6.098, -5.616, 6.283), (0, 0, 0, 0, 0, 0))    # doctest: +SKIP
        """
        # Pseudo-memoized sequential calls will re-use iterator if not exhaused
        request_id = "{}-{}-{}-{}-{}".format(
            str(frame_WCF), str(start_configuration), str(group), str(return_full_configuration), str(options)
        )

        if self._current_ik["request_id"] == request_id and self._current_ik["solutions"] is not None:
            solution = next(self._current_ik["solutions"], None)
            if solution is not None:
                return solution

        solutions = self.iter_inverse_kinematics(
            frame_WCF, start_configuration, group, return_full_configuration, use_attached_tool_frame, options
        )
        self._current_ik["request_id"] = request_id
        self._current_ik["solutions"] = solutions

        return next(solutions)

    def iter_inverse_kinematics(
        self,
        frame_WCF,
        start_configuration=None,
        group=None,
        return_full_configuration=False,
        use_attached_tool_frame=True,
        options=None,
    ):
        """Iterate over the inverse kinematic solutions of a robot.

        This method exposes the generator-based inverse kinematic solvers. Analytics solvers will return
        generators that include all possible solutions, hence exhausting the iterator indicates there are
        no more solutions to be found. Numerical solvers, on the other hand, will keep returning solutions
        until one fails to be found (usually caused by a timeout rather than infeasibility) or until the user
        code stops the iteration.

        Parameters
        ----------
        frame_WCF : :class:`compas.geometry.Frame`
            The frame to calculate the inverse kinematic for.
        start_configuration : :class:`compas_robots.Configuration`, optional
            If passed, the inverse will be calculated such that the calculated
            joint positions differ the least from the start_configuration.
            Defaults to the zero configuration.
        group: :obj:`str`, optional
            The planning group used for calculation. Defaults to the robot's
            main planning group.
        return_full_configuration : :obj:`bool`, optional
            If ``True``, returns a full configuration with all joint values
            specified, including passive ones if available. Defaults to ``False``.
        use_attached_tool_frame : :obj:`bool`, optional
            If ``True`` and there is a tool attached to the planning group, it will use its TCF
            instead of the T0CF to calculate IK. Defaults to ``True``.
        options: :obj:`dict`, optional
            Dictionary containing the key-value pairs of additional options.
            The valid options are specific to the backend in use.
            Check the API reference of the IK backend implementation for more details.

        Raises
        ------
        :exc:`compas_fab.backends.BackendError`
            If no configuration can be found.

        Yields
        ------
        :class:`compas_robots.Configuration`
            An inverse kinematic solution represented as a configuration.

        Examples
        --------
        >>> robot = RobotLibrary.ur5()
        >>> frame_WCF = Frame([0.3, 0.1, 0.5], [1, 0, 0], [0, 1, 0])
        >>> start_configuration = robot.zero_configuration()
        >>> group = robot.main_group_name
        >>> next(robot.iter_inverse_kinematics(frame_WCF, start_configuration, group))      # doctest: +SKIP
        Configuration((4.045, 5.130, -2.174, -6.098, -5.616, 6.283), (0, 0, 0, 0, 0, 0))    # doctest: +SKIP
        """
        options = options or {}
        attached_collision_meshes = options.get("attached_collision_meshes") or []

        self.ensure_client()
        group = group or self.main_group_name if self.semantics else None

        start_configuration, start_configuration_scaled = self._check_full_configuration_and_scale(start_configuration)

        attached_tool = self.attached_tools.get(group)
        if use_attached_tool_frame and attached_tool:
            frame_WCF = self.from_tcf_to_t0cf([frame_WCF], group)[0]

        frame_WCF_scaled = frame_WCF.copy()
        frame_WCF_scaled.point /= self.scale_factor  # must be in meters

        for tool in self.attached_tools.values():
            if tool:
                attached_collision_meshes.extend(tool.attached_collision_meshes)

        options["attached_collision_meshes"] = attached_collision_meshes

        solutions = self.client.inverse_kinematics(self, frame_WCF_scaled, start_configuration_scaled, group, options)

        # The returned joint names might be more than the requested ones if there are passive joints present
        for joint_positions, joint_names in solutions:
            if joint_positions:
                yield self._build_configuration(joint_positions, joint_names, group, return_full_configuration)
            else:
                yield None  # to accomodate analytic ik with keeping the order of solutions

    def _build_configuration(self, joint_positions, joint_names, group, return_full_configuration):
        if return_full_configuration:
            # build configuration including passive joints, but no sorting
            joint_types = self.get_joint_types_by_names(joint_names)
            configuration = Configuration(joint_positions, joint_types, joint_names)
        else:
            # sort values for group configuration
            joint_state = dict(zip(joint_names, joint_positions))
            group_joint_names = self.get_configurable_joint_names(group)
            values = [joint_state[name] for name in group_joint_names]
            configuration = Configuration(values, self.get_configurable_joint_types(group), group_joint_names)

        return configuration.scaled(self.scale_factor)

    def forward_kinematics(self, configuration, group=None, use_attached_tool_frame=True, options=None):
        """Calculate the robot's forward kinematic.

        Parameters
        ----------
        configuration: :class:`compas_fab.robots.Configuration`
            The full configuration to calculate the forward kinematic for. If no
            full configuration is passed, the zero-joint state for the other
            configurable joints is assumed.
        group: obj:`str`, optional
            The planning group used for the calculation. Defaults to the robot's
            main planning group.
        use_attached_tool_frame : :obj:`bool`, optional
            If ``True`` and there is a tool attached to the planning group, FK will return
            the TCF of the attached tool instead of the T0CF. Defaults to ``True``.
        options: obj:`dict`, optional
            Dictionary containing the following key-value pairs:

            - ``"solver"``: (:obj:`str`, optional) If ``None`` calculates FK
              with the client if it exists or with the robot model.
              If ``'model'`` use the robot model to calculate FK.
              Other values depend on specific backend implementation, some backends might
              allow selecting different FK solvers dynamically.
            - ``"link"``: (:obj:`str`, optional) The name of the link to
              calculate the forward kinematics for. Defaults to the group's end
              effector link.
              Backwards compatibility note: if there's no ``link`` option, the
              planner will try also ``tool0`` as fallback before defaulting
              to the end effector's link.

            There are additional options that are specific to the backend in use.
            Check the API reference of the FK backend implementation for more details.

        Returns
        -------
        :class:`compas.geometry.Frame`
            The frame in the world's coordinate system (WCF).

        Raises
        ------
        :exc:`ValueError`
            If `link_name` doesn't match any of the :class:`Robot` instance's links.
        :exc:`NotImplementedError`
            If forward kinematic method for given `backend` is not implemented.

        Examples
        --------
        >>> robot = RobotLibrary.ur5()
        >>> configuration = Configuration.from_revolute_values([-2.238, -1.153, -2.174, 0.185, 0.667, 0.000])
        >>> group = robot.main_group_name
        >>> frame_WCF_c = robot.forward_kinematics(configuration, group)
        >>> options = {'solver': 'model'}
        >>> frame_WCF_m = robot.forward_kinematics(configuration, group, options)
        >>> frame_WCF_c == frame_WCF_m
        True
        """
        options = options or {}
        solver = options.get("solver")

        group = group or self.main_group_name if self.semantics else None

        full_configuration = self.merge_group_with_full_configuration(configuration, self.zero_configuration(), group)
        full_configuration, full_configuration_scaled = self._check_full_configuration_and_scale(full_configuration)

        # If there's no client, we default to `model` solver if there is no other assigned.
        if not self.client:
            solver = solver or "model"

        # Solve with the model
        if solver == "model":
            link = options.get("link", options.get("tool0"))
            link = link or self.get_end_effector_link_name(group)
            if link not in self.get_link_names(group):
                raise ValueError("Link name {} does not exist in planning group".format(link))

            frame_WCF = self.model.forward_kinematics(full_configuration, link)

        # Otherwise, pass everything down to the client
        else:
            self.ensure_client()
            frame_WCF = self.client.forward_kinematics(self, full_configuration_scaled, group, options)

        # Scale and return
        frame_WCF.point *= self.scale_factor

        attached_tool = self.attached_tools.get(group)
        if use_attached_tool_frame and attached_tool:
            frame_WCF = self.from_t0cf_to_tcf([frame_WCF], group)[0]

        return frame_WCF

    def plan_cartesian_motion(
        self, frames_WCF, start_configuration=None, group=None, use_attached_tool_frame=True, options=None
    ):
        """Calculate a cartesian motion path (linear in tool space).

        Parameters
        ----------
        frames_WCF : :obj:`list` of :class:`compas.geometry.Frame`
            The frames through which the path is defined.
        start_configuration : :class:`compas_robots.Configuration`, optional
            The robot's full configuration, i.e. values for all configurable
            joints of the entire robot, at the starting position. Defaults to
            the all-zero configuration.
        group : :obj:`str`, optional
            The planning group used for calculation. Defaults to the robot's
            main planning group.
        use_attached_tool_frame : :obj:`bool`, optional
            If ``True`` and there is a tool attached to the planning group, it will use its TCF
            instead of the T0CF to calculate cartesian paths. Defaults to ``True``.
        options : :obj:`dict`, optional
            Dictionary containing the following key-value pairs:

            - max_step :: :obj:`float`, optional
                The approximate distance between the
                calculated points. (Defined in the robot's units.) Defaults to ``0.01``.
            - path_constraints :: :obj:`list` of :class:`compas_fab.robots.Constraint`, optional
                Optional constraints that can be imposed along the solution path.
                Note that path calculation won't work if the start_configuration
                violates these constraints. Defaults to ``None``.
            - attached_collision_meshes :: :obj:`list` of :class:`compas_fab.robots.AttachedCollisionMesh`
                Defaults to ``None``.

            There are additional options that are specific to the backend in use.
            Check the API reference of the cartesian motion planner backend implementation
            for more details.

        Returns
        -------
        :class:`JointTrajectory`
            The calculated trajectory.

        Examples
        --------

        >>> with RosClient() as client:             # doctest: +SKIP
        #: This doctest can pass locally but persistently fails on CI in GitHub. "roslibpy.core.RosTimeoutError: Failed to connect to ROS"
        ...     robot = client.load_robot()
        ...     frames = [Frame([0.3, 0.1, 0.5], [1, 0, 0], [0, 1, 0]),\
                      Frame([0.5, 0.1, 0.6], [1, 0, 0], [0, 1, 0])]
        ...     start_configuration = Configuration.from_revolute_values([-0.042, 0.033, -2.174, 5.282, -1.528, 0.000])
        ...     group = robot.main_group_name
        ...     options = {'max_step': 0.01,\
                       'jump_threshold': 1.57,\
                       'avoid_collisions': True}
        ...     trajectory = robot.plan_cartesian_motion(frames,\
                                                     start_configuration,\
                                                     group=group,\
                                                     options=options)
        ...     len(trajectory.points) > 1
        True
        """
        options = options or {}
        max_step = options.get("max_step")
        path_constraints = options.get("path_constraints")
        attached_collision_meshes = options.get("attached_collision_meshes") or []

        self.ensure_client()
        if not group:
            group = self.main_group_name  # ensure semantics

        # NOTE: start_configuration has to be a full robot configuration, such
        # that all configurable joints of the whole robot are defined for planning.
        start_configuration, start_configuration_scaled = self._check_full_configuration_and_scale(start_configuration)

        attached_tool = self.attached_tools.get(group)
        if use_attached_tool_frame and attached_tool:
            frames_WCF = self.from_tcf_to_t0cf(frames_WCF, group)

        frames_WCF_scaled = []
        for frame in frames_WCF:
            frames_WCF_scaled.append(Frame(frame.point * 1.0 / self.scale_factor, frame.xaxis, frame.yaxis))

        if path_constraints:
            path_constraints_WCF_scaled = []
            for c in path_constraints:
                cp = c.copy()
                if c.type == Constraint.JOINT:
                    joint = self.get_joint_by_name(c.joint_name)
                    if joint.is_scalable():
                        cp.scale(1.0 / self.scale_factor)
                else:
                    cp.scale(1.0 / self.scale_factor)
                path_constraints_WCF_scaled.append(cp)
        else:
            path_constraints_WCF_scaled = None

        for _, tool in self.attached_tools.items():
            if tool:
                attached_collision_meshes.extend(tool.attached_collision_meshes)

        options["attached_collision_meshes"] = attached_collision_meshes
        options["path_constraints"] = path_constraints
        if max_step:
            options["max_step"] = max_step / self.scale_factor

        trajectory = self.client.plan_cartesian_motion(
            robot=self,
            frames_WCF=frames_WCF_scaled,
            start_configuration=start_configuration_scaled,
            group=group,
            options=options,
        )

        # Scale everything back to robot's scale
        for pt in trajectory.points:
            pt.scale(self.scale_factor)

        trajectory.start_configuration.scale(self.scale_factor)

        return trajectory

    def plan_motion(self, target, start_configuration=None, group=None, options=None):
        """Calculate a motion path.

        Parameters
        ----------
        target : :class:`compas_fab.robots.Target`
            The target to be achieved by the robot at the end of the motion.
            See :ref:`targets`.
        start_configuration : :class:`compas_robots.Configuration`, optional
            The robot's full configuration, i.e. values for all configurable
            joints of the entire robot, at the starting position. Defaults to
            the all-zero configuration.
        group : :obj:`str`, optional
            The name of the planning group used to define the movable joints.
            The planning group must match with one of the groups defined in the robot's semantics.
            Defaults to the robot's main planning group.
        options : :obj:`dict`, optional
            Dictionary containing the following key-value pairs:

            - path_constraints :: :obj:`list` of :class:`Constraint`, optional
                Optional constraints that can be imposed along the solution path.
                Note that path calculation won't work if the start_configuration
                violates these constraints. Defaults to ``None``.
            - attached_collision_meshes :: :obj:`list` of :class:`compas_fab.robots.AttachedCollisionMesh`
                Defaults to ``None``.

            There are additional options that are specific to the backend in use.
            Check the API reference of the motion planner backend implementation
            for more details.

        Returns
        -------
        :class:`JointTrajectory`
            The calculated trajectory.

        Examples
        --------ssssss

        Using a :class:`~compas_fab.robots.FrameTarget` :

        >>> with RosClient() as client:             # doctest: +SKIP
        #: This doctest can pass locally but persistently fails on CI in GitHub. "roslibpy.core.RosTimeoutError: Failed to connect to ROS"
        ...     robot = client.load_robot()
        ...     frame = Frame([0.4, 0.3, 0.4], [0, 1, 0], [0, 0, 1])
        ...     tolerance_position = 0.001
        ...     tolerance_orientation = math.radians(1)
        ...     start_configuration = Configuration.from_revolute_values([-0.042, 4.295, 0, -3.327, 4.755, 0.])
        ...     group = robot.main_group_name
        ...     target = FrameTarget(frame, tolerance_position, tolerance_orientation)
        ...     goal_constraints = robot.constraints_from_frame(frame, tolerance_position, tolerances_axes, group)
        ...     trajectory = robot.plan_motion((target, start_configuration, group, {'planner_id': 'RRTConnect'})
        ...     print(trajectory.fraction)
        1.0


        Using a :class:`~compas_fab.robots.ConfigurationTarget` :

        >>> with RosClient() as client:             # doctest: +SKIP
        #: This doctest can pass locally but persistently fails on CI in GitHub. "roslibpy.core.RosTimeoutError: Failed to connect to ROS"
        ...     robot = client.load_robot()
        ...     joint_names = robot.get_configurable_joint_names()
        ...     configuration = Configuration.from_revolute_values([0.0, -1.5707, 0.0, -1.5707, 0.0, 0.0], joint_names)
        ...     tolerances_above = [math.radians(5)] * len(configuration.joint_values)
        ...     tolerances_below = [math.radians(5)] * len(configuration.joint_values)
        ...     group = robot.main_group_name
        ...     target = ConfigurationTarget(configuration, tolerances_above, tolerances_below)
        ...     trajectory = robot.plan_motion(target, start_configuration, group, {'planner_id': 'RRTConnect'})
        ...     print(trajectory.fraction)
        1.0

        """
        options = options or {}
        path_constraints = options.get("path_constraints")
        attached_collision_meshes = options.get("attached_collision_meshes") or []

        # TODO: for the motion plan request a list of possible goal constraints
        # can be passed, from which the planner will try to find a path that
        # satisfies at least one of the specified goal constraints. For now only
        # one set of goal constraints is supported.

        # TODO: add workspace_parameters

        self.ensure_client()
        if not group:
            group = self.main_group_name

        # NOTE: start_configuration has to be a full robot configuration, such
        # that all configurable joints of the whole robot are defined for planning.
        start_configuration, start_configuration_scaled = self._check_full_configuration_and_scale(start_configuration)

        # Scale Target Definitions
        if self.scale_factor != 1.0:
            target = target.scaled(1.0 / self.scale_factor)

        # Transform path constraints to RCF and scale
        if path_constraints:
            path_constraints_WCF_scaled = []
            for c in path_constraints:
                cp = c.copy()
                if c.type == Constraint.JOINT:
                    joint = self.get_joint_by_name(c.joint_name)
                    if joint.is_scalable():
                        cp.scale(1.0 / self.scale_factor)
                else:
                    cp.scale(1.0 / self.scale_factor)
                path_constraints_WCF_scaled.append(cp)
        else:
            path_constraints_WCF_scaled = None

        for tool in self.attached_tools.values():
            if tool:
                attached_collision_meshes.extend(tool.attached_collision_meshes)

        options["attached_collision_meshes"] = attached_collision_meshes
        options["path_constraints"] = path_constraints_WCF_scaled

        trajectory = self.client.plan_motion(
            robot=self,
            target=target,
            start_configuration=start_configuration_scaled,
            group=group,
            options=options,
        )

        # Scale everything back to robot's scale
        for pt in trajectory.points:
            pt.scale(self.scale_factor)

        trajectory.start_configuration.scale(self.scale_factor)

        return trajectory

    def transformed_frames(self, configuration, group=None):
        """Get the robot's transformed frames.

        Parameters
        ----------
        configuration : :class:`compas_robots.Configuration`
            Configuration to compute transformed frames for.
        group : :obj:`str`, optional
            The planning group used for the calculation. Defaults to the robot's
            main planning group.

        Returns
        -------
        :obj:`list` of :class:`compas.geometry.Frame`
            Transformed frames.
        """
        if not len(configuration.joint_names):
            configuration.joint_names = self.get_configurable_joint_names(group)
        return self.model.transformed_frames(configuration)

    def transformed_axes(self, configuration, group=None):
        """Get the robot's transformed axes.

        Parameters
        ----------
        configuration : :class:`compas_robots.Configuration`
            Configuration to compute transformed axes for.
        group : :obj:`str`, optional
            The planning group used for the calculation. Defaults to the robot's
            main planning group.

        Returns
        -------
        :obj:`list` of :class:`compas.geometry.Vector`
            Transformed axes.
        """
        if not len(configuration.joint_names):
            configuration.joint_names = self.get_configurable_joint_names(group)
        return self.model.transformed_axes(configuration)

    # ==========================================================================
    # drawing
    # ==========================================================================

    def update(self, configuration, group=None, visual=True, collision=True):
        """Update the robot's geometry.

        Parameters
        ----------
        configuration : :class:`compas_robots.Configuration`
            Instance of the configuration (joint state) to move to.
        group : :obj:`str`, optional
            The name of the group to plan for. Defaults to the robot's main
            planning group.
        visual : :obj:`bool`, optional
            ``True`` if the visual geometry should be also updated, otherwise ``False``.
            Defaults to ``True``.
        collision : :obj:`bool`, optional
            ``True`` if the collision geometry should be also updated, otherwise ``False``.
            Defaults to ``True``.
        """
        group = group or self.main_group_name if self.semantics else None

        if not len(configuration.joint_names):
            configuration.joint_names = self.get_configurable_joint_names(group)

        self.scene_object.update(configuration, visual, collision)

    def draw_visual(self):
        """Draw the robot's visual geometry using the defined :attr:`Robot.scene_object`."""
        return self.scene_object.draw_visual()

    def draw_collision(self):
        """Draw the robot's collision geometry using the defined :attr:`Robot.scene_object`."""
        return self.scene_object.draw_collision()

    def draw(self):
        """Alias of :meth:`draw_visual`."""
        return self.draw_visual()

    # TODO: add scene_object.draw_attached_tool
    # def draw_attached_tool(self):
    #     """Draw the attached tool using the defined :attr:`Robot.scene_object`."""
    #     if self.scene_object and self.attached_tool:
    #         return self.scene_object.draw_attached_tool()

    def scale(self, factor):
        """Scale the robot geometry by a factor (absolute).

        Parameters
        ----------
        factor : :obj:`float`
            The factor to scale the robot with.

        Returns
        -------
        ``None``
        """
        self.model.scale(factor)
        if self.scene_object:
            self.scene_object.scale(factor)
        else:
            self._scale_factor = factor

    @property
    def scale_factor(self):
        """A scale factor affecting planning targets, results and visualization. Typically, robot models are defined in meters,
        if used in CAD environemnt where units is mm, use a scale_factor of 1000.

        """
        if self.scene_object:
            return self.scene_object.scale_factor
        else:
            return self._scale_factor

    def info(self):
        """Print information about the robot."""
        print("The robot's name is '{}'.".format(self.name))
        if self.semantics:
            print("The planning groups are:", self.group_names)
            print("The main planning group is '{}'.".format(self.main_group_name))
            configurable_joints = self.get_configurable_joints(self.main_group_name)
        else:
            configurable_joints = self.get_configurable_joints()
        print("The end-effector's name is '{}'.".format(self.get_end_effector_link_name()))
        if self.attached_tools:
            for tool in self.attached_tools.values():
                print("The robot has a tool at the {} link attached.".format(tool.connected_to))
        else:
            print("The robot has NO tool attached.")
        print("The base link's name is '{}'".format(self.get_base_link_name()))
        print("The base_frame is:", self.get_base_frame())
        print("The robot's joints are:")
        for joint in configurable_joints:
            info = "\t* '{}' is of type '{}'".format(joint.name, list(Joint.SUPPORTED_TYPES)[joint.type])
            if joint.limit:
                info += " and has limits [{:.3f}, {:.3f}]".format(joint.limit.upper, joint.limit.lower)
            print(info)
        print("The robot's links are:")
        print([link.name for link in self.model.links])<|MERGE_RESOLUTION|>--- conflicted
+++ resolved
@@ -719,11 +719,7 @@
         return configuration, configuration.scaled(1.0 / self.scale_factor)
 
     def get_configuration_from_group_state(self, group, group_state):
-<<<<<<< HEAD
-        """Get the Configuration specified by a planning group's group state.
-=======
         """Get a :class:`compas_robots.Configuration` from a group's group state.
->>>>>>> d49db17d
 
         Parameters
         ----------
@@ -735,12 +731,7 @@
         Returns
         -------
         :class:`compas_robots.Configuration`
-<<<<<<< HEAD
-            The configuration of the group.
-
-=======
             The configuration specified by the :attr:`group_state`.
->>>>>>> d49db17d
         """
         joint_dict = self.group_states[group][group_state]
         group_joint_names = self.get_configurable_joint_names(group)
@@ -1047,271 +1038,6 @@
         self.model.ensure_geometry()
 
     # ==========================================================================
-<<<<<<< HEAD
-=======
-    # constraints
-    # ==========================================================================
-
-    def orientation_constraint_from_frame(self, frame_WCF, tolerances_axes, group=None, use_attached_tool_frame=True):
-        r"""Create an orientation constraint from a frame on the group's end-effector link.
-
-        Parameters
-        ----------
-        frame_WCF: :class:`compas.geometry.Frame`
-            The frame from which we create the orientation constraint.
-        tolerances_axes: :obj:`list` of :obj:`float`
-            Error tolerances t\ :sub:`i` for each of the frame's axes in
-            radians. If only one value is passed it will be uses for all 3 axes.
-        group: :obj:`str`, optional
-            The planning group for which we specify the constraint. Defaults to
-            the robot's main planning group.
-        use_attached_tool_frame : :obj:`bool`, optional
-            If ``True`` and there is a tool attached to the planning group, it will use its TCF
-            instead of the T0CF to create the constraints. Defaults to ``True``.
-
-        Returns
-        -------
-        :class:`OrientationConstraint`
-
-        Raises
-        ------
-        :exc:`ValueError`
-            If tolerance axes given are not one or three values.
-
-        Notes
-        -----
-        The rotation tolerance for an axis is defined by the other vector
-        component values for rotation around corresponding axis.
-        If you specify the tolerances_axes vector with ``[0.01, 0.01, 6.3]``, it
-        means that the frame's x-axis and y-axis are allowed to rotate about the
-        z-axis by an angle of 6.3 radians, whereas the z-axis would only rotate
-        by 0.01.
-
-
-        Examples
-        --------
-        >>> robot = RobotLibrary.ur5()
-        >>> frame = Frame([0.4, 0.3, 0.4], [0, 1, 0], [0, 0, 1])
-        >>> tolerances_axes = [math.radians(1)] * 3
-        >>> group = robot.main_group_name
-        >>> robot.orientation_constraint_from_frame(frame, tolerances_axes, group=group)
-        OrientationConstraint('tool0', [0.5, 0.5, 0.5, 0.5], [0.017453292519943295, 0.017453292519943295, 0.017453292519943295], 1.0)
-        """
-
-        attached_tool = self.attached_tools.get(group)
-        if use_attached_tool_frame and attached_tool:
-            frame_WCF = self.from_tcf_to_t0cf([frame_WCF], group)[0]
-
-        end_effector_link_name = self.get_end_effector_link_name(group)
-
-        tolerances_axes = list(tolerances_axes)
-        if len(tolerances_axes) == 1:
-            tolerances_axes *= 3
-        elif len(tolerances_axes) != 3:
-            raise ValueError("Must give either one or 3 values")
-
-        return OrientationConstraint(end_effector_link_name, frame_WCF.quaternion, tolerances_axes)
-
-    def position_constraint_from_frame(self, frame_WCF, tolerance_position, group=None, use_attached_tool_frame=True):
-        """Create a position constraint from a frame on the group's end-effector link.
-
-        Parameters
-        ----------
-        frame_WCF : :class:`compas.geometry.Frame`
-            The frame from which we create position and orientation constraints.
-        tolerance_position : :obj:`float`
-            The allowed tolerance to the frame's position (defined in the
-            robot's units).
-        group: :obj:`str`, optional
-            The planning group for which we specify the constraint. Defaults to
-            the robot's main planning group.
-        use_attached_tool_frame : :obj:`bool`, optional
-            If ``True`` and there is a tool attached to the planning group, it will use its TCF
-            instead of the T0CF to create the constraints. Defaults to ``True``.
-
-        Returns
-        -------
-        :class:`PositionConstraint`
-
-        See Also
-        --------
-        :meth:`PositionConstraint.from_box`
-        :meth:`PositionConstraint.from_mesh`
-        :meth:`PositionConstraint.from_sphere`
-
-        Notes
-        -----
-        The rotation tolerance for an axis is defined by the other vector
-        component values for rotation around corresponding axis.
-        If you specify the tolerances_axes vector with ``[0.01, 0.01, 6.3]``, it
-        means that the frame's x-axis and y-axis are allowed to rotate about the
-        z-axis by an angle of 6.3 radians, whereas the z-axis would only rotate
-        by 0.01.
-
-        Examples
-        --------
-        >>> robot = RobotLibrary.ur5()
-        >>> frame = Frame([0.4, 0.3, 0.4], [0, 1, 0], [0, 0, 1])
-        >>> tolerance_position = 0.001
-        >>> robot.position_constraint_from_frame(frame, tolerance_position)                                 # doctest: +SKIP
-        PositionConstraint('tool0', BoundingVolume(2, Sphere(Point(0.400, 0.300, 0.400), 0.001)), 1.0)    # doctest: +SKIP
-        """
-
-        attached_tool = self.attached_tools.get(group)
-        if use_attached_tool_frame and attached_tool:
-            frame_WCF = self.from_tcf_to_t0cf([frame_WCF], group)[0]
-
-        end_effector_link_name = self.get_end_effector_link_name(group)
-        sphere = Sphere(radius=tolerance_position, point=frame_WCF.point)
-        return PositionConstraint.from_sphere(end_effector_link_name, sphere)
-
-    def constraints_from_frame(
-        self, frame_WCF, tolerance_position, tolerances_axes, group=None, use_attached_tool_frame=True
-    ):
-        r"""Create a position and an orientation constraint from a frame calculated for the group's end-effector link.
-
-        Parameters
-        ----------
-        frame_WCF: :class:`compas.geometry.Frame`
-            The frame from which we create position and orientation constraints.
-        tolerance_position: :obj:`float`
-            The allowed tolerance to the frame's position (defined in the
-            robot's units).
-        tolerances_axes: :obj:`list` of :obj:`float`
-            Error tolerances t\ :sub:`i` for each of the frame's axes in
-            radians. If only one value is passed it will be uses for all 3 axes.
-        group: :obj:`str`, optional
-            The planning group for which we specify the constraint. Defaults to
-            the robot's main planning group.
-        use_attached_tool_frame : :obj:`bool`, optional
-            If ``True`` and there is a tool attached to the planning group, it will use its TCF
-            instead of the T0CF to create the constraints. Defaults to ``True``.
-
-        Returns
-        -------
-        :obj:`list` of :class:`Constraint`
-
-        See Also
-        --------
-        :meth:`PositionConstraint.from_box`
-        :meth:`PositionConstraint.from_mesh`
-        :meth:`PositionConstraint.from_sphere`
-        :meth:`orientation_constraint_from_frame`
-
-        Notes
-        -----
-        The rotation tolerance for an axis is defined by the other vector
-        component values for rotation around corresponding axis.
-        If you specify the tolerances_axes vector with ``[0.01, 0.01, 6.3]``, it
-        means that the frame's x-axis and y-axis are allowed to rotate about the
-        z-axis by an angle of 6.3 radians, whereas the z-axis would only rotate
-        by 0.01.
-
-
-        Examples
-        --------
-        >>> robot = RobotLibrary.ur5()
-        >>> frame = Frame([0.4, 0.3, 0.4], [0, 1, 0], [0, 0, 1])
-        >>> tolerance_position = 0.001
-        >>> tolerances_axes = [math.radians(1)]
-        >>> group = robot.main_group_name
-        >>> robot.constraints_from_frame(frame, tolerance_position, tolerances_axes, group)                         # doctest: +SKIP
-        [PositionConstraint('tool0', BoundingVolume(2, Sphere(Point(0.400, 0.300, 0.400), 0.001)), 1.0),          # doctest: +SKIP
-        OrientationConstraint('tool0', [0.5, 0.5, 0.5, 0.5], [0.017453292519943295, 0.017453292519943295, 0.017453292519943295], 1.0)] # doctest: +SKIP
-        """
-        pc = self.position_constraint_from_frame(frame_WCF, tolerance_position, group, use_attached_tool_frame)
-        oc = self.orientation_constraint_from_frame(frame_WCF, tolerances_axes, group, use_attached_tool_frame)
-        return [pc, oc]
-
-    def constraints_from_configuration(self, configuration, tolerances_above, tolerances_below, group=None):
-        """Create joint constraints for all joints of the configuration.
-
-        Parameters
-        ----------
-        configuration: :class:`compas_robots.Configuration`
-            The target configuration.
-        tolerances_above: :obj:`list` of :obj:`float`
-            The tolerances above the targeted configuration's joint value on
-            each of the joints, defining the upper bound in radians to be
-            achieved. If only one value is passed, it will be used to create
-            upper bounds for all joint constraints.
-        tolerances_below: :obj:`list` of :obj:`float`
-            The tolerances below the targeted configuration's joint value on
-            each of the joints, defining the upper bound in radians to be
-            achieved. If only one value is passed, it will be used to create
-            lower bounds for all joint constraints.
-        group: :obj:`str`, optional
-            The planning group for which we specify the constraint. Defaults to
-            the robot's main planning group.
-
-        Returns
-        -------
-        :obj:`list` of :class:`JointConstraint`
-
-        Raises
-        ------
-        :exc:`ValueError`
-            If the passed configuration does not correspond to the group.
-        :exc:`ValueError`
-            If the passed list of tolerance values have a different length than
-            the configuration.
-
-        Notes
-        -----
-        Make sure that you are using the correct tolerance units if your robot
-        has different joint types defined.
-
-        Examples
-        --------
-        >>> robot = RobotLibrary.ur5()
-        >>> configuration = Configuration.from_revolute_values([-0.042, 4.295, -4.110, -3.327, 4.755, 0.])
-        >>> tolerances_above = [math.radians(1)] * 6
-        >>> tolerances_below = [math.radians(1)] * 6
-        >>> group = robot.main_group_name
-        >>> robot.constraints_from_configuration(configuration, tolerances_above, tolerances_below, group)
-        [JointConstraint('shoulder_pan_joint', -0.042, 0.017453292519943295, 0.017453292519943295, 1.0), \
-        JointConstraint('shoulder_lift_joint', 4.295, 0.017453292519943295, 0.017453292519943295, 1.0), \
-        JointConstraint('elbow_joint', -4.11, 0.017453292519943295, 0.017453292519943295, 1.0), \
-        JointConstraint('wrist_1_joint', -3.327, 0.017453292519943295, 0.017453292519943295, 1.0), \
-        JointConstraint('wrist_2_joint', 4.755, 0.017453292519943295, 0.017453292519943295, 1.0), \
-        JointConstraint('wrist_3_joint', 0.0, 0.017453292519943295, 0.017453292519943295, 1.0)]
-        """
-        if not group:
-            group = self.main_group_name
-
-        joint_names = self.get_configurable_joint_names(group)
-        if len(joint_names) != len(configuration.joint_values):
-            raise ValueError(
-                "The passed configuration has {} joint_values, the group {} needs however: {}".format(
-                    len(configuration.joint_values), group, len(joint_names)
-                )
-            )
-        if len(tolerances_above) == 1:
-            tolerances_above = tolerances_above * len(joint_names)
-        elif len(tolerances_above) != len(configuration.joint_values):
-            raise ValueError(
-                "The passed configuration has {} joint_values, the tolerances_above however: {}".format(
-                    len(configuration.joint_values), len(tolerances_above)
-                )
-            )
-        if len(tolerances_below) == 1:
-            tolerances_below = tolerances_below * len(joint_names)
-        elif len(tolerances_below) != len(configuration.joint_values):
-            raise ValueError(
-                "The passed configuration has {} joint_values, the tolerances_below however: {}".format(
-                    len(configuration.joint_values), len(tolerances_below)
-                )
-            )
-
-        constraints = []
-        for name, value, tolerance_above, tolerance_below in zip(
-            joint_names, configuration.joint_values, tolerances_above, tolerances_below
-        ):
-            constraints.append(JointConstraint(name, value, tolerance_above, tolerance_below))
-        return constraints
-
-    # ==========================================================================
->>>>>>> d49db17d
     # services
     # ==========================================================================
 
