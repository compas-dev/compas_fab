--- conflicted
+++ resolved
@@ -49,13 +49,8 @@
 
         Parameters
         ----------
-<<<<<<< HEAD
-        transformation : :class:`compas.geometry.Scale`
-            Scaling transformation to apply to collision mesh.
-=======
         scale_factor : :obj:`float`
             Scale factor.
->>>>>>> 249a21db
         """
         S = Scale([scale_factor] * 3)
         self.mesh.transform(S)
