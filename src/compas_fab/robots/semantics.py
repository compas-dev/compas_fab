--- conflicted
+++ resolved
@@ -146,31 +146,7 @@
         return joints
 
     def get_configurable_joint_names(self, group=None):
-<<<<<<< HEAD
         return [joint.name for joint in self.get_configurable_joints(group)]
 
     def get_disabled_collisions(self):
-        return self.disabled_collisions
-
-
-if __name__ == "__main__":
-
-    import compas_fab
-    from compas.robots import RobotModel
-
-    urdf_filename = compas_fab.get('universal_robot/ur_description/urdf/ur5.urdf')
-    srdf_filename = compas_fab.get('universal_robot/ur5_moveit_config/config/ur5.srdf')
-
-    model = RobotModel.from_urdf_file(urdf_filename)
-    semantics = RobotSemantics.from_srdf_file(srdf_filename, model)
-
-    print(model.name)
-    print("group_names:", semantics.group_names)
-    print("main_group_name:", semantics.main_group_name)
-    print("base_link_name:", semantics.get_base_link_name())
-    print("ee_link_name:", semantics.get_end_effector_link_name())
-    print("configurable_joints:", semantics.get_configurable_joint_names())
-    print()
-=======
-        return [joint.name for joint in self.get_configurable_joints(group)]
->>>>>>> 58a6d3c4
+        return self.disabled_collisions