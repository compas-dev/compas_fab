--- conflicted
+++ resolved
@@ -2,302 +2,8 @@
 from __future__ import division
 from __future__ import print_function
 
-<<<<<<< HEAD
-import math
-
-from compas.robots import Joint
-
-__all__ = [
-    'Configuration',
-]
-
-
-class Configuration(object):
-    """Represents the configuration of a robot based on the state of its joints.
-
-    This concept is also refered to as \"Joint State\".
-
-    Parameters
-    ----------
-    values : :obj:`list` of :obj:`float`
-        Joint values expressed in radians or meters, depending on the respective
-        type.
-    types : :obj:`list` of :attr:`compas.robots.Joint.SUPPORTED_TYPES`
-        Joint types, e.g. a list of :attr:`compas.robots.Joint.REVOLUTE` for
-        revolute joints.
-    joint_names : :obj:`list` of :obj:`str`, optional
-        List of joint names.
-
-    Attributes
-    ----------
-    values : :obj:`list` of :obj:`float`
-        Joint values expressed in radians or meters, depending on the respective
-        type.
-    types : :obj:`list` of :attr:`compas.robots.Joint.SUPPORTED_TYPES`
-        Joint types, e.g. a list of :attr:`compas.robots.Joint.REVOLUTE` for
-        revolute joints.
-    joint_names : :obj:`list` of :obj:`str`
-        List of joint names.
-    data : :obj:`dict`
-        The data representing the configuration.
-    prismatic_values : :obj:`list` of :obj:`float`
-        Prismatic joint values in meters.
-    revolute_values : :obj:`list` of :obj:`float`
-        Revolute joint values in radians.
-
-    Examples
-    --------
-    >>> config = Configuration.from_revolute_values([math.pi/2, 0., 0.])
-    >>> config.values
-    [1.5707963267948966, 0.0, 0.0]
-
-    >>> from compas_fab.robots import Configuration
-    >>> config = Configuration.from_prismatic_and_revolute_values([8.312], [math.pi/2, 0., 0., 0., 2*math.pi, 0.8])
-    >>> str(config)
-    'Configuration((8.312, 1.571, 0.000, 0.000, 0.000, 6.283, 0.800), (2, 0, 0, 0, 0, 0, 0))'
-
-    >>> from compas_fab.robots import Configuration
-    >>> from compas.robots import Joint
-    >>> config = Configuration([math.pi/2, 3., 0.1], [Joint.REVOLUTE, Joint.PRISMATIC, Joint.PLANAR])
-    >>> str(config)
-    'Configuration((1.571, 3.000, 0.100), (0, 2, 5))'
-
-    """
-
-    def __init__(self, values=None, types=None, joint_names=None):
-        self._precision = '3f'
-        self.values = list(values or [])
-        self.types = list(types or [])
-        self.joint_names = list(joint_names or [])
-
-        if len(self.values) != len(self.types):
-            raise ValueError("%d values must have %d types, but %d given." % (
-                len(self.values), len(self.values), len(self.types)))
-
-    def __str__(self):
-        """Return a human-readable string representation of the instance."""
-        v_str = ('(' + ", ".join(['%.' + self._precision] * len(self.values)) + ')') % tuple(self.values)
-        if len(self.joint_names):
-            return "Configuration({}, {}, {})".format(v_str, tuple(self.types), tuple(self.joint_names))
-        else:
-            return "Configuration({}, {})".format(v_str, tuple(self.types))
-
-    def __repr__(self):
-        """Printable representation of :class:`Configuration`."""
-        return self.__str__()
-
-    @classmethod
-    def from_revolute_values(cls, values, joint_names=None):
-        """Construct a configuration from revolute joint values in radians.
-
-        Parameters
-        ----------
-        values : :obj:`list` of :obj:`float`
-            Joint values expressed in radians.
-
-        joint_names : :obj:`list` of :obj:`str`, optional
-            List of joint names.
-
-        Returns
-        -------
-        :class:`Configuration`
-             An instance of :class:`Configuration` instance.
-        """
-        values = list(values)
-        joint_names = list(joint_names or [])
-        return cls.from_data({'values': values, 'types': [Joint.REVOLUTE] * len(values), 'joint_names': joint_names})
-
-    @classmethod
-    def from_prismatic_and_revolute_values(cls, prismatic_values, revolute_values, joint_names=None):
-        """Construct a configuration from prismatic and revolute joint values.
-
-        Parameters
-        ----------
-        prismatic_values : :obj:`list` of :obj:`float`
-            Positions on the external axis system in meters.
-        revolute_values : :obj:`list` of :obj:`float`
-            Joint values expressed in radians.
-        joint_names : :obj:`list` of :obj:`str`, optional
-            List of joint names.
-
-        Returns
-        -------
-        :class:`Configuration`
-             An instance of :class:`Configuration`.
-        """
-        # Force iterables into lists
-        prismatic_values = list(prismatic_values)
-        revolute_values = list(revolute_values)
-        joint_names = list(joint_names or [])
-        values = prismatic_values + revolute_values
-        types = [Joint.PRISMATIC] * \
-            len(prismatic_values) + [Joint.REVOLUTE] * len(revolute_values)
-        return cls.from_data({'values': values, 'types': types, 'joint_names': joint_names})
-
-    @classmethod
-    def from_data(cls, data):
-        """Construct a configuration from its data representation.
-
-        Parameters
-        ----------
-        data : :obj:`dict`
-            The data dictionary.
-
-        Returns
-        -------
-        :class:`Configuration`
-             An instance of :class:`Configuration`.
-        """
-        config = cls()
-        config.data = data
-        return config
-
-    def to_data(self):
-        """Get the data dictionary that represents the configuration.
-
-        This data can also be used to reconstruct the :class:`Configuration`
-        instance.
-
-        Returns
-        -------
-        :obj:`dict`
-            The data representing the configuration.
-        """
-        return self.data
-
-    @property
-    def data(self):
-        """:obj:`dict` : The data representing the configuration.
-
-        By assigning a data dictionary to this property, the current data of
-        the configuration will be replaced by the data in the :obj:`dict`. The
-        data getter and setter should always be used in combination with each
-        other.
-        """
-        return {
-            'values': self.values,
-            'types': self.types,
-            'joint_names': self.joint_names
-        }
-
-    @data.setter
-    def data(self, data):
-        self.values = data.get('values') or []
-        self.types = data.get('types') or []
-        self.joint_names = data.get('joint_names') or []
-
-    @property
-    def prismatic_values(self):
-        """:obj:`list` of :obj:`float` : Prismatic joint values in meters.
-
-        E.g. positions on the external axis system.
-        """
-        return [v for i, v in enumerate(self.values) if self.types[i] == Joint.PRISMATIC]
-
-    @property
-    def revolute_values(self):
-        """:obj:`list` of :obj:`float` : Revolute joint values in radians."""
-        return [v for i, v in enumerate(self.values) if self.types[i] == Joint.REVOLUTE]
-
-    def copy(self):
-        """Create a copy of this :class:`Configuration`.
-
-        Returns
-        -------
-        :class:`Configuration`
-            An instance of :class:`Configuration`
-        """
-        cls = type(self)
-        return cls(self.values[:], self.types[:], self.joint_names[:])
-
-    def scale(self, scale_factor):
-        """Scales the joint positions of the current configuration.
-
-        Only scalable joints are scaled, i.e. planar and prismatic joints.
-
-        Parameters
-        ----------
-        scale_factor : :obj:`float`
-            Scale factor.
-
-        Returns
-        -------
-        None
-        """
-        values_scaled = []
-
-        for value, joint_type in zip(self.values, self.types):
-            if joint_type in (Joint.PLANAR, Joint.PRISMATIC):
-                value *= scale_factor
-            values_scaled.append(value)
-
-        self.values = values_scaled
-
-    def scaled(self, scale_factor):
-        """Return a scaled copy of this configuration.
-
-        Only scalable joints are scaled, i.e. planar and prismatic joints.
-
-        Parameters
-        ----------
-        scale_factor : :obj:`float`
-            Scale factor
-
-        Returns
-        -------
-        None
-        """
-        config = self.copy()
-        config.scale(scale_factor)
-        return config
-
-    def differences(self, other):
-        if len(self.joint_names) and len(other.joint_names):
-            d1 = dict(zip(self.joint_names, self.values))
-            d2 = dict(zip(other.joint_names, other.values))
-            types = dict(zip(self.joint_names, self.types))
-            for k, v in d1.items():
-                if k in d2:
-                    diff = abs(v - d2[k])
-                    if types[k] == Joint.REVOLUTE:
-                        while diff > abs(diff - 2*math.pi):
-                            diff = abs(diff - 2*math.pi)
-                    yield diff
-        else:
-            if len(self.values) != len(other.values):
-                raise ValueError("Can't compare configurations with different lengths")
-            for i, (v1, v2) in enumerate(zip(self.values, other.values)):
-                diff = abs(v1 - v2)
-                if self.types[i] == Joint.REVOLUTE:
-                    while diff > abs(diff - 2*math.pi):
-                        diff = abs(diff - 2*math.pi)
-                yield diff
-
-    def max_difference(self, other):
-        """
-        """
-        return max(self.differences(other))
-
-    def close_to(self, other, tol=1e-3):
-        """
-        """
-        for diff in self.differences(other):
-            if diff > tol:
-                return False
-        return True
-
-
-if __name__ == "__main__":
-    c1 = Configuration.from_revolute_values([1, 2, 3], joint_names=['1', '2', '3'])
-    c2 = Configuration.from_revolute_values([1, 2], joint_names=['1', '2'])
-    print(c1.close_to(c2))
-    c1 = Configuration.from_revolute_values([1.0001, 2.0002 - 2 * math.pi, 3.0009], joint_names=['1', '2', '3'])
-    c2 = Configuration.from_revolute_values([1, 2], joint_names=['1', '2'])
-    print(c1.max_difference(c2))
-=======
 from compas.robots import Configuration
 
 __all__ = [
     'Configuration',
-]
->>>>>>> eac3edf9
+]