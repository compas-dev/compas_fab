--- conflicted
+++ resolved
@@ -535,12 +535,8 @@
     :class:`FrameWaypoints`
     """
 
-<<<<<<< HEAD
     def __init__(self, name="Generic Waypoints"):
         # type: (str) -> None
-=======
-    def __init__(self, tool_coordinate_frame, name="Generic Waypoints"):
->>>>>>> b8dd26e1
         super(Waypoints, self).__init__()
         self.name = name
         # If the user provides a transformation, convert it to a Frame
@@ -604,12 +600,8 @@
         tool_coordinate_frame=None,
         name="Frame Waypoints",
     ):
-<<<<<<< HEAD
         # type: (list[Frame], Optional[float], Optional[float], Optional[Frame | Transformation], Optional[str]) -> None
         super(FrameWaypoints, self).__init__(name=name)
-=======
-        super(FrameWaypoints, self).__init__(tool_coordinate_frame=tool_coordinate_frame, name=name)
->>>>>>> b8dd26e1
         self.target_frames = target_frames
         self.tolerance_position = tolerance_position
         self.tolerance_orientation = tolerance_orientation
@@ -725,12 +717,8 @@
         tool_coordinate_frame=None,
         name="Point-Axis Waypoints",
     ):
-<<<<<<< HEAD
         # type: (list[Tuple[Point, Vector]], Optional[float], Optional[Frame | Transformation], Optional[str]) -> None
         super(PointAxisWaypoints, self).__init__(name=name)
-=======
-        super(PointAxisWaypoints, self).__init__(tool_coordinate_frame=tool_coordinate_frame, name=name)
->>>>>>> b8dd26e1
         self.target_points_and_axes = target_points_and_axes
         self.tolerance_position = tolerance_position
 
