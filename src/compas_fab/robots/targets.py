--- conflicted
+++ resolved
@@ -181,12 +181,8 @@
         return cls(frame, tolerance_position, tolerance_orientation, tool_coordinate_frame, name)
 
     def scaled(self, factor):
-<<<<<<< HEAD
         # type: (float) -> FrameTarget
         """Returns a copy of the target where the target frame and tolerances are scaled.
-=======
-        """Returns a copy of the :class:`FrameTarget` where the target frame and tolerances are scaled.
->>>>>>> 174e55e9
 
         By convention, compas_fab robots use meters as the default unit of measure.
         If user model is created in millimeters, the FrameTarget should be scaled by a factor
@@ -252,16 +248,9 @@
         The tool tip coordinate frame relative to the flange of the robot.
         If not specified, the target point is relative to the robot's flange (T0CF) and the
         Z axis of the flange can rotate around the target axis.
-<<<<<<< HEAD
-    name : str, optional
-        The name of the target.
-        Defaults to 'Point-Axis Target'.
-
-=======
     nane : str, optional
         The human-readable name of the target.
         Defaults to 'Point-Axis Target'.
->>>>>>> 174e55e9
     """
 
     def __init__(
@@ -341,11 +330,7 @@
         Always use positive values.
         If not specified, the default value from the planner is used.
     name : str, optional
-<<<<<<< HEAD
-        The name of the target.
-=======
         The human-readable name of the target.
->>>>>>> 174e55e9
         Defaults to 'Configuration Target'.
     """
 
@@ -493,11 +478,7 @@
     constraint_set : :obj:`list` of :class:`compas_fab.robots.Constraint`
         A list of constraints to be satisfied.
     name : str, optional
-<<<<<<< HEAD
-        The name of the target.
-=======
         The human-readable name of the target.
->>>>>>> 174e55e9
         Defaults to 'Constraint Set Target'.
     """
 
