#!/usr/bin/env python
# -*- encoding: utf-8 -*-
from __future__ import absolute_import, print_function

import io
import re
from glob import glob
from os.path import abspath, basename, dirname, join, splitext

from setuptools import find_packages, setup

requirements = [
<<<<<<< HEAD
    'compas==0.7.1',
    'roslibpy>=0.4.1',
=======
    'compas==0.5.2',
    'roslibpy>=0.6.0',
>>>>>>> ef8efc6d
    'pyserial',
]
keywords_list = ['robotic fabrication', 'digital fabrication', 'architecture', 'robotics', 'ros']

here = abspath(dirname(__file__))


def read(*names, **kwargs):
    return io.open(
        join(here, *names),
        encoding=kwargs.get('encoding', 'utf8')
    ).read()


about = {}
exec(read('src', 'compas_fab', '__version__.py'), about)

setup(
    name=about['__title__'],
    version=about['__version__'],
    license=about['__license__'],
    description=about['__description__'],
    author=about['__author__'],
    author_email=about['__author_email__'],
    url=about['__url__'],
    long_description='%s\n%s' % (
        re.compile('^.. start-badges.*^.. end-badges', re.M |
                   re.S).sub('', read('README.rst')),
        re.sub(':[a-z]+:`~?(.*?)`', r'``\1``', read('CHANGELOG.rst'))
    ),
    packages=find_packages('src'),
    package_dir={'': 'src'},
    py_modules=[splitext(basename(path))[0] for path in glob('src/*.py')],
    include_package_data=True,
    zip_safe=False,
    classifiers=[
        'Development Status :: 3 - Alpha',
        'Intended Audience :: Developers',
        'Intended Audience :: Science/Research',
        'License :: OSI Approved :: MIT License',
        'Operating System :: Unix',
        'Operating System :: POSIX',
        'Operating System :: Microsoft :: Windows',
        'Programming Language :: Python',
        'Programming Language :: Python :: 2.7',
        'Programming Language :: Python :: 3',
        'Programming Language :: Python :: 3.3',
        'Programming Language :: Python :: 3.4',
        'Programming Language :: Python :: 3.5',
        'Programming Language :: Python :: 3.6',
        'Programming Language :: Python :: Implementation :: CPython',
        'Programming Language :: Python :: Implementation :: IronPython',
        'Topic :: Scientific/Engineering',
    ],
    keywords=keywords_list,
    install_requires=requirements,
    extras_require={},
    entry_points={},
)<|MERGE_RESOLUTION|>--- conflicted
+++ resolved
@@ -10,13 +10,8 @@
 from setuptools import find_packages, setup
 
 requirements = [
-<<<<<<< HEAD
-    'compas==0.7.1',
-    'roslibpy>=0.4.1',
-=======
-    'compas==0.5.2',
+    'compas>=0.5.2',
     'roslibpy>=0.6.0',
->>>>>>> ef8efc6d
     'pyserial',
 ]
 keywords_list = ['robotic fabrication', 'digital fabrication', 'architecture', 'robotics', 'ros']
