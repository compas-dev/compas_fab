#!/usr/bin/env python
# -*- encoding: utf-8 -*-
from __future__ import absolute_import, print_function

import io
import re
from glob import glob
from os.path import abspath, basename, dirname, join, splitext

from setuptools import find_packages, setup

requirements = [
<<<<<<< HEAD
    'compas>=1.6.2,<2.0',
=======
    'compas>=1.7,<2.0',
>>>>>>> d5ac7997
    'roslibpy>=1.1.0',
    'pybullet',
    'pyserial',
]
keywords_list = ['robotic fabrication', 'digital fabrication', 'architecture', 'robotics', 'ros']

here = abspath(dirname(__file__))


def read(*names, **kwargs):
    return io.open(
        join(here, *names),
        encoding=kwargs.get('encoding', 'utf8')
    ).read()


about = {}
exec(read('src', 'compas_fab', '__version__.py'), about)

setup(
    name=about['__title__'],
    version=about['__version__'],
    license=about['__license__'],
    description=about['__description__'],
    author=about['__author__'],
    author_email=about['__author_email__'],
    url=about['__url__'],
    long_description='%s\n%s' % (
        re.compile('^.. start-badges.*^.. end-badges', re.M |
                   re.S).sub('', read('README.rst')),
        re.sub(':[a-z]+:`~?(.*?)`', r'``\1``', read('CHANGELOG.rst'))
    ),
    packages=find_packages('src'),
    package_dir={'': 'src'},
    py_modules=[splitext(basename(path))[0] for path in glob('src/*.py')],
    include_package_data=True,
    zip_safe=False,
    classifiers=[
        'Development Status :: 3 - Alpha',
        'Intended Audience :: Developers',
        'Intended Audience :: Science/Research',
        'License :: OSI Approved :: MIT License',
        'Operating System :: Unix',
        'Operating System :: POSIX',
        'Operating System :: Microsoft :: Windows',
        'Programming Language :: Python',
        'Programming Language :: Python :: 3',
        'Programming Language :: Python :: 3.3',
        'Programming Language :: Python :: 3.4',
        'Programming Language :: Python :: 3.5',
        'Programming Language :: Python :: 3.6',
        'Programming Language :: Python :: 3.7',
        'Programming Language :: Python :: 3.8',
        'Programming Language :: Python :: 3.9',
        'Programming Language :: Python :: Implementation :: CPython',
        'Programming Language :: Python :: Implementation :: IronPython',
        'Topic :: Scientific/Engineering',
    ],
    keywords=keywords_list,
    install_requires=requirements,
    extras_require={},
    entry_points={},
)<|MERGE_RESOLUTION|>--- conflicted
+++ resolved
@@ -10,11 +10,7 @@
 from setuptools import find_packages, setup
 
 requirements = [
-<<<<<<< HEAD
-    'compas>=1.6.2,<2.0',
-=======
     'compas>=1.7,<2.0',
->>>>>>> d5ac7997
     'roslibpy>=1.1.0',
     'pybullet',
     'pyserial',
