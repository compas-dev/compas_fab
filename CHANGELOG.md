--- conflicted
+++ resolved
@@ -16,22 +16,17 @@
 
 ### Changed
 
-<<<<<<< HEAD
 * Changed `BoundingVolume`, `Constraint`, `JointConstraint`, `OrientationConstraint`, `PositionConstraint` to inherit from `compas.data.Data` class.
 * Change the signature of `plan_motion()` to use `target` (`Target` class) instead of `goal_constraints`. Only one target is accepted. Users who wish to compose their own constraint sets can still use `ConstraintSetTarget`.
 * Moved `Robot.orientation_constraint_from_frame()` to `OrientationConstraint.from_frame()`, as constraints are no longer intended for users to use directly.
 * Moved `Robot.position_constraint_from_frame()` to `PositionConstraint.from_frame()`, as constraints are no longer intended for users to use directly.
 * Moved `Robot.constraints_from_frame()` to ros.backend_features and is handled by `convert_target_to_goal_constraints()`. Users who wish to use a frame as target should use a `FrameTarget` instead.
-=======
 * Changed the behavior of Duration class when accepting both seconds (float) and nanoseconds (int) where the decimal point of seconds and the nanoseconds add up to more than 1 second.
-
-### Removed
->>>>>>> d49db17d
-
 * Changed GH Component `ConstraintsFromPlane` to `FrameTargetFromPlane`.
 * Changed GH Component `ConstraintsFromTargetConfiguration` to `ConfigurationTarget`.
 
 ### Removed
+
 * Removed `plan_cartesian_motion_deprecated` and `plan_motion_deprecated` methods from `Robot` class
 * Removed `forward_kinematics_deprecated` and `inverse_kinematics_deprecated` method from `Robot` class
 
