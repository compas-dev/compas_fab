--- conflicted
+++ resolved
@@ -17,12 +17,8 @@
 
 ### Changed
 
-<<<<<<< HEAD
 * Backend planners now use multi-inherence instead of `__call__` to include the backend functions. This allows for better generated documentation.
-* `Robot.plan_carteisan_motion()` now accepts `Waypoints` as target. Implementation for `FrameWaypoints` is supported with same functionality as before. Simply wrap `Frame` objects using `FrameWaypoints(frames)`.
-=======
 * `Robot.plan_cartesian_motion()` now accepts `Waypoints` as target. Implementation for `FrameWaypoints` is supported with same functionality as before. Simply wrap `Frame` objects using `FrameWaypoints(frames)`.
->>>>>>> b8dd26e1
 * Changed `BoundingVolume`, `Constraint`, `JointConstraint`, `OrientationConstraint`, `PositionConstraint` to inherit from `compas.data.Data` class.
 * Change the signature of `plan_motion()` to use `target` (`Target` class) instead of `goal_constraints`. Only one target is accepted. Users who wish to compose their own constraint sets can still use `ConstraintSetTarget`.
 * Moved `Robot.orientation_constraint_from_frame()` to `OrientationConstraint.from_frame()`, as constraints are no longer intended for users to use directly.
