# Changelog

All notable changes to this project will be documented in this file.

The format is based on [Keep a Changelog](https://keepachangelog.com/en/1.0.0/),
and this project adheres to [Semantic Versioning](https://semver.org/spec/v2.0.0.html).

## Unreleased

### Added

* Added unit test for `PyBulletClient` and `PyBulletPlanner` backend features, including Ik and FK agreement tests.
* Added `PyBulletClient.load_existing_robot` to load from an existing Robot, such as those in RobotLibrary.
* Added `compas_fab.robots.Waypoints` class to represent a sequence of targets. It has two child classes: `FrameWaypoints` and `PointAxisWaypoints`.
* Added `compas_fab.robots.Target` class to represent a motion planning target.
* Added also child classes `FrameTarget`, `PointAxisTarget`, `ConfigurationTarget`, `ConstraintSetTarget`
* Unlike previous constraints, `Targets` do not contain `group` as parameter. Instead, group parameter is passed to the planning call.
* Target scaling function is now embeded in the code for Targets. `scaled()` should be called by the user before passing the target to the `plan_motion` function.

### Changed

<<<<<<< HEAD
* Fixed error in `PyBulletForwardKinematics.forward_kinematics` where function would crash if `options` was not passed.
* Fixed error in `PyBulletInverseKinematics._accurate_inverse_kinematics` where threshold was not squared for comparison.
* Renamed `PybulletClient.get_cached_robot` to `PybulletClient.get_cached_robot_model` to avoid confusion between the `RobotModel` and `Robot` class.
* Renamed `PybulletClient.ensure_cached_robot` to `PybulletClient.ensure_cached_robot_model`.
* Renamed `PybulletClient.ensure_cached_robot_geometry` to `PybulletClient.ensure_cached_robot_model_geometry`.
* Renamed `PybulletClient.cache_robot` to `PybulletClient.cache_robot_model`.
* Backend planners now use multi-inherence instead of `__call__` to include the backend functions. This allows for better generated documentation.
=======
* Backend planners use multi-inherence instead of `__call__` to include the backend functions. This allows for better generated documentation.
>>>>>>> 74dfc5ab
* `Robot.plan_cartesian_motion()` now accepts `Waypoints` as target. Implementation for `FrameWaypoints` is supported with same functionality as before. Simply wrap `Frame` objects using `FrameWaypoints(frames)`.
* Changed `BoundingVolume`, `Constraint`, `JointConstraint`, `OrientationConstraint`, `PositionConstraint` to inherit from `compas.data.Data` class.
* Change the signature of `plan_motion()` to use `target` (`Target` class) instead of `goal_constraints`. Only one target is accepted. Users who wish to compose their own constraint sets can still use `ConstraintSetTarget`.
* Moved `Robot.orientation_constraint_from_frame()` to `OrientationConstraint.from_frame()`, as constraints are no longer intended for users to use directly.
* Moved `Robot.position_constraint_from_frame()` to `PositionConstraint.from_frame()`, as constraints are no longer intended for users to use directly.
* Moved `Robot.constraints_from_frame()` to ros.backend_features and is handled by `convert_target_to_goal_constraints()`. Users who wish to use a frame as target should use a `FrameTarget` instead.
* Changed the behavior of Duration class when accepting both seconds (float) and nanoseconds (int) where the decimal point of seconds and the nanoseconds add up to more than 1 second.
* Changed GH Component `ConstraintsFromPlane` to `FrameTargetFromPlane`.
* Changed GH Component `ConstraintsFromTargetConfiguration` to `ConfigurationTarget`.

### Removed

* Removed `plan_cartesian_motion_deprecated` and `plan_motion_deprecated` methods from `Robot` class
* Removed `forward_kinematics_deprecated` and `inverse_kinematics_deprecated` method from `Robot` class

## [1.0.2] 2024-02-22

### Added

### Changed

* Raise `BackendFeatureNotSupportedError` exceptions when a features is not supported by the planner, instead of generic `Exception`.

### Removed


## [1.0.1] 2024-02-20

### Added

### Changed

### Removed


## [1.0.0] 2024-02-20

### Added

* Add parameter to control which link the tool is connected to in Grasshopper.
* Introduced `compas_fab.robots.RobotLibrary` class with 4 built-in robots.
* Added a script to extract URDF, SRDF and meshes from a Docker MoveIt instance.

### Changed

* Changed `CollisionMesh` inherit from `compas.data.Data`
* Changed `AttachedCollisionMesh` to inherit from `compas.data.Data`
* Changed `Robot` inherit from `compas.data.Data`
* Changed `RobotSemantics` inherit from `compas.data.Data`
* Changed `Tool` to inherit from `compas.data.Data`
* Renamed `Tool.link_name` to `Tool.connected_to`
* Migrate to COMPAS 2.x: add dependency to `compas_robots`
* Migrate to COMPAS 2.x: use `compas.tolerance` module instead of `compas.PRECISION`
* Add `attributes` to `Trajectory` class.
* Fixed `data` serialization API to comply with `COMPAS 2.0` private data API.
* Use the tool's `connected_to` link when showing end-effector frames in Grasshopper.
* Change default end-effector link name from `ee_link` to `tool0`.

### Removed

* Removed V-Rep backend.
* Removed outdated `PathPlan` class.
* Removed outdated rfl demo class.
* Remove deprecated aliases for artists (currently on `compas_robots`).
* Removed `compas_fab.robots.ur5` because it is now part of `compas_fab.robots.RobotLibrary`.
* Removed data files of ur5 and ur10e from `src/compas_fab/data/universal_robots` because they are now in of `src/compas_fab/data/robot_library`.

## [0.28.0] 2023-05-10

### Added

* Added `Forward Kinematics` GH component.

### Changed

* Updated install process of GH components.
* Added caching to the GH component that visualizes scene, to avoid retrieving the whole scene too often.

### Fixed

* Fixed pre-Noetic support on the MoveIt planner when a tool is attached to the robot.

## 0.27.0

### Added

* Added support for attached and non-attached collision mesh visualization to the `Robot Visualize` GH component.
* Added a prefix to all GH components.
* Added `append` to the operations of the `Collision Mesh` GH component.

### Changed

* Changed behavior of `Attach Tool` GH component to only attach the tool but not add it to the planning scene state.
* Duration class takes floats as `sec` variable.
* Changed the behavior of `forward_kinematics`, `inverse_kinematics`, `iter_inverse_kinematics`, `plan_cartesian_motion` and constraints construction methods (`orientation_constraint_from_frame`, `position_constraint_from_frame`, `constraints_from_frame`) in `Robot` class to use the frame of the attached tool if a tool is attached. This behavior can be reverted back (ie. only calculate T0CF) using the flag `use_attached_tool_frame` of all these methods.
* Fixed usage of `tangent_points_to_circle_xy` in Spherical Wrist solver to work with COMPAS v1.16 and older.

### Fixed

* Fixed DH params for analytical IK solver of UR3e and UR10e.
* Fixed Kinetic support on IK, FK, and motion planning calls.
* Fixed `Publish to topic` Grasshopper component when the `ros_client` has been replaced (eg. disconnected and reconnected).

### Deprecated

### Removed

## 0.26.0

### Added

* Added a new GH component - `ConstraintsFromTargetConfiguration`
* Added some missing information to GH and V-REP docs.
* Added a `Robot().attached_tools` property to allow attaching tools to multiple planning groups simultaneously.

### Changed

* Replaced icon for GH component - `ConstraintsFromPlane`
* `Robot().attached_tool` now points to the tool attached to the `robot.main_group_name`.
* Added parameter `group` to the `AttachToolComponent`

### Fixed

* Attaching a tool to a planning group doesn't overwrite the tool attached to other groups.
* Changed `Trajectory` to inherit from `compas.data.Data` class to fix a serialization error that expects guid to be present.

### Deprecated

### Removed

## 0.25.0

### Changed

* Changed Grasshopper components to default to icon display.
* Changed to use `compas_rhino.conversions` to coerce frames.

### Fixed

* Fixed link parameter name when doing FK inside the GH component to display attached collision meshes.
* Fixed transform of the attached collision mesh frame inside the GH component.
* Fixed uninstall process not removing GH components.

## 0.24.0

### Added

* Added `compas_fab.robots.ReachabilityMap`
* Added `compas_fab.robots.DeviationVectorsGenerator`
* Added `compas_fab.robots.OrthonormalVectorsFromAxisGenerator`

### Changed

### Fixed

* Fixed `ROSmsg` import on GH components for publish/subscribe.

### Deprecated

### Removed

## 0.23.0

### Added

* Added `compas_fab.backends.PyBulletClient.load_ur5()` method to simplify some examples.
* Added Grasshopper components to get a zero configuration and to merge two configurations.

### Changed

* Moved all public API classes in `compas_fab.backends` to second-level imports.
* Updated to COMPAS 1.14.
* Simplified call to remove an attached tool by also removing the remaining collision mesh from the world automatically.

### Fixed

* Fixed PyBullet loading of meshes.
* Fixed missing flag in reset planning scene call.
* Fixed issue on cartesian and kinematic planning when model contains passive joints.
* Fixed pose of collision mesh in ROS Noetic being ignored.

### Deprecated

* Deprecated `compas_fab.utilities.write_data_to_json` in favor of `compas.data.json_dump`.
* Deprecated `compas_fab.utilities.read_data_from_json` in favor of `compas.data.json_load`.

### Removed

## 0.22.0

### Added

* Added `Attach Tool` GH component: crowd-coded at McNeel's Robotic Fabrication Workshop!

### Changed

### Fixed

### Deprecated

### Removed

## 0.21.1

### Added

### Changed

* Changed default wire visibility to hidden in some GH components for cleaner Grasshopper files.

### Fixed

### Deprecated

### Removed

## 0.21.0

### Added

* Added a new backend: analytical kinematics for spherical-wrist and offset-wrist robots.

### Fixed

* Consider `AttachedCollisionMesh` in `AnalyticalInverseKinematics`.

## 0.20.1

### Removed

* Removed the bundled binary files for the `VrepClient` remote API. To use V-REP, use the `remoteApi` binaries provided with the software.

## 0.20.0

### Added

* Added `PoseArray`, `MultiArrayDimension`, `MultiArrayLayout`, `Int8MultiArray`, `Float32MultiArray`, `Int32` to `compas_fab.backends.ros.messages`
* Added `unordered_disabled_collisions` attribute to `PyBulletClient` and `RobotSemantics`
* Added better support for concave meshes in the `PyBulletClient`
* Added `Robot.iter_inverse_kinematics` to allow iterating over all IK solutions provided by a solver

### Changed

* Changed the backend feature `InverseKinematics.inverse_kinematics` to be a generator. As a consequence of this, `ClientInterface.inverse_kinematics` and `PlannerInterface.inverse_kinematics` have changed to generators as well
* Standardized the yielded type of `InverseKinematics.inverse_kinematics` across the PyBullet, MoveIt and V-REP planners
* Added iterative accurate IK resolution for PyBullet

### Fixed

* Fixed `UnsupportedOperation` error when using `PyBulletClient` in Jupyter notebook (raised by `redirect_stdout`)
* Fixed `JointTrajectoryPoint.from_data` to be backward-compatible with JSON data generated before `compas_fab` 0.18
* Fixed `JointTrajectory.from_data` to be backward-compatible with JSON data generated before `compas_fab` 0.17

### Deprecated

### Removed

## 0.19.1

### Added

### Changed

### Fixed

* Fixed bundling of ghuser components

### Deprecated

### Removed

## 0.19.0

### Added

* Added documentation for Grasshopper components.
* Added Grasshopper components to publish and subscribe to ROS topics.

### Changed

* Updated `build-ghuser-components` task
* Updated to COMPAS 1.7

### Fixed

### Deprecated

### Removed

## 0.18.3

### Added

### Changed

* Made consistent use of `repr` in nested objects

### Fixed

* Fixed bug in `compas.backends.PyBulletClient.convert_mesh_to_body` circumventing PyBullet's propensity to cache

### Deprecated

### Removed

## 0.18.2

### Added

### Changed

### Fixed

### Deprecated

### Removed

## 0.18.1

### Fixed

* Fix error message during uninstall of Grasshopper components

## 0.18.0

### Added

* Grasshopper components now also for Mac
* Added support for MoveIt on ROS Noetic
* Added support for Python 3.9

### Changed

* The `Configuration` class has moved to `compas.robots`, but is still aliased within `compas_fab.robots`
* Lazily load `V-REP remoteApi` library

### Fixed

* Fixed `repr()` of `ROSmsg` class
* Fixed data type of secs and nsecs in `Time` ROS message
* Fixed `CollisionObject.to_collision_meshes`
* Fixed serialization of joint names for `compas_fab.robots.JointTrajectoryPoint`
* Fixed deserialization of `AttachedCollisionMesh`

### Deprecated

* `compas_fab.robots.Configuration` is being deprecated in favor of `compas.robots.Configuration`

## 0.17.0

### Added

* Added python components library for Grasshopper
* Added `compas_fab.robots.PyBulletClient.get_robot_configuration`
* Added `compas_fab.robots.Robot.ensure_geometry`
* Added serialization methods to `compas_fab.robots.CollisionMesh` and `compas_fab.robots.AttachedCollisionMesh`
* Added `attached_collision_meshes` attribute to `compas_fab.robots.JointTrajectory`
* Added `compas_fab.backends.PlanningSceneComponents.__ne__`
* Added dictionary behavior to `compas_fab.robots.JointTrajectoryPoint.merge`
* Added length limitations to attributes of `compas_fab.robots.JointTrajectoryPoint.merge`

### Changed

* Updated to `COMPAS 1.1`
* `Configuration` & `JointTrajectoryPoint`: the attributes `values` and `types` changed to `joint_values` and `joint_types` respectively.

### Fixed

* Fixed bug in the PyBullet client where one could not update the configuration of a robot with an attached collision mesh
* Fixed bug existing since version 0.12 where `compas_fab.backends.RosClient.add_attached_collision_mesh` added collision objects to the scene, but did not attached them to the robot
* Fixed bug when keys with `None` values were passed to the planner.

### Deprecated

### Removed

* Remove `compas_fab.robots.JointTrajectoryPoint.merge`

## 0.16.0

### Changed

* Updated to `COMPAS 1.0`

## 0.15.0

### Added

### Changed

* Updated to `COMPAS 0.19`

### Fixed

### Deprecated

### Removed

## 0.14.0

### Added

* Added new backend feature `ResetPlanningScene`
* Added `MoveItResetPlanningScene`

### Changed

* Updated to `COMPAS 0.18`
* Use `compas.IPY` to check for IronPython

### Fixed

* Fixed bug in `remove_attached_tool` of `PlanningScene`

## 0.13.1

### Added

* Added `name` property to `Tool` class.

### Fixed

* Fixed bug in `add_attached_tool` of `PlanningScene`
* Fixed `frame_id` generation when tool name changes
* Fixed freeze with some sync planning scene methods on Grasshopper/IronPython

## 0.13.0

### Changed

* Updated to `COMPAS 0.17`

## 0.12.0

### Added

* **PyBullet integration**: added support for PyBullet client and forward/inverse kinematic solver
* Added `ClientInterface`, `PlannerInterface` and various backend feature interfaces
* Added implementations of these interfaces for ROS and V-REP
* Added `attributes` dictionary to `Robot` class
* Added `compas_fab.robots.Tool.from_t0cf_to_tcf`
* Added `compas_fab.robots.Tool.from_tcf_to_t0cf`
* Added `joint_names` as optional parameter for all `compas_fab.robots.Configuration` constructors
* Added `compas_fab.robots.Configuration.iter_differences`
* Added `compas_fab.robots.Configuration.max_difference`
* Added `compas_fab.robots.Configuration.close_to`
* Added `compas_fab.robots.Configuration.merge`
* Added `compas_fab.robots.JointTrajectoryPoint.merge`
* Added `compas_fab.robots.Semantics.group_states`
* Added `compas_fab.robots.Robot.get_configuration_from_group_state`

### Changed

* Updated to `COMPAS 0.16.9`
* Renamed `compas_fab.robots.Robot.to_local_coords` to `compas_fab.robots.Robot.to_local_coordinates`
* Renamed `compas_fab.robots.Robot.to_world_coords` to `compas_fab.robots.Robot.to_world_coordinates`
* Backend clients have been restructured according to the new interfaces
* Parameter `backend` of forward kinematics has been renamed to `solver`
* The signatures of all kinematics, motion planning and planning scene management methods have been homogenized across backend clients and within `Robot`
* All examples have been updated to reflect these changes
* The installer to Rhino has been unified with COMPAS core. Now running `python -m compas_rhino.install` will also detect and install COMPAS FAB and its dependencies.
* Renamed all `RobotArtist` implementations to `RobotModelArtist` to reflect
  the fact they depend on `compas.robots.RobotModel`.
* Renamed  `compas_fab.robots.Robot.from_tool0_to_attached_tool` to `compas_fab.robots.Robot.from_t0cf_to_tcf`
* Renamed  `compas_fab.robots.Robot.from_attached_tool_to_tool0` to `compas_fab.robots.Robot.from_tcf_to_t0cf`
* Changed ROS planning scene methods to be synchronous.


### Fixed

* Attached collision meshes are included in inverse kinematics calculations in ROS

### Deprecated

* The methods `forward_kinematics`, `inverse_kinematics`, `plan_cartesian_motion` and `plan_motion`
  of `Robot` class have been refactored, but a backwards-compatible deprecated version with the old
  signatures still exists suffixed by `_deprecated`, e.g. `forward_kinematics_deprecated`.
* `RobotArtist` are deprecated in favor of `RobotModelArtist`.

### Removed

## 0.11.0

### Added

* Added optional `joint_names` to `Configuration`
* Added `Configuration.scaled`
* Added `full_joint_state` to `Robot.inverse_kinematics`
* Added `Semantics.get_all_configurable_joints`

### Changed

* Updated to `COMPAS 0.15`
* Construct `full_configuration` with `values`, `types`, `joint_names` in `Robot` rather than in `MoveItPlanner`
* `MoveItPlanner` returns `start_configuration` with set `joint_names`
* Removed parameter `names` from `RobotArtist.update`
* Updated Grasshopper examples
* `Robot`: `forward_kinematics` returns now `frame_WCF`
* `MoveItPlanner`: `forward_kinematics` takes now instance of `Configuration` and `robot`
* `MoveItPlanner`: `inverse_kinematics` takes now instance of `Configuration` and `robot`
* Property :class:`compas_fab.robots.Robot.artist` does not try to scale robot
  geometry if links and/or joints are not defined.
* In :class:`compas_fab.robots.constraints.JointConstraint`, added `tolerance_above` and
  `tolerance_below` for allowing asymmetrical constraints.
* In :class:`compas_fab.robots.Robot`, changed the `constraints_from_configuration`
  function with `tolerances_above` and `tolerances_below`.
* :meth:`compas_fab.robots.CollisionMesh.scale` now takes a scale factor
  instead of a :class:`compas.geometry.Scale` instance as an argument.

### Fixed

* Convert constraints on inverse kinematics and cartesian planner to ROS messages
* Fix support for trajectory constraints on kinematic planner

## 0.10.2

### Added

* Added Python 3.8 support

### Changed

* Updated to `COMPAS 0.13`

## 0.10.1

### Fixed

* Fix DAE parser to handle `polylist` meshes
* Bumped `roslibpy` dependency to `0.7.1` to fix blocking service call issue on Mac OS

## 0.10.0

### Added

* Added `attach_tool`, `detach_tool`, `draw_attached_tool`, `from_tool0_to_attached_tool` and `from_attached_tool_to_tool0` to `Robot`
* Added `attach_tool` and `detach_tool` to `Artist`
* Added `add_attached_tool` and `remove_attached_tool` to `PlanningScene`
* Added redraw/clear layer support to :class:`~compas_fab.rhino.RobotArtist` for Rhino
* Added material/color support for DAE files on ROS file loader

### Changed

* Changed `inverse_kinematics`, `plan_cartesian_motion` and `plan_motion` to use the attached_tool's `AttachedCollisionMesh` if set

### Fixed

* Fixed mutable init parameters of `Configuration`, `JointTrajectoryPoint`, `JointTrajectory` and `Robot.basic`.
* Fixed interface of :class:`~compas_fab.blender.RobotArtist` for Blender
* Fixed DAE parsing of meshes with multiple triangle sets

## 0.9.0

### Added

* Added `load_robot` method to ROS client to simplify loading robots from running ROS setup.
* Added `compas_fab.robots.Wrench`: a Wrench class representing force in free space, separated into its linear (force) and angular (torque) parts.
* Added `compas_fab.robots.Inertia`: a Inertia class representing spatial distribution of mass in a rigid body

### Changed

* Updated to `COMPAS 0.11`

## 0.8.0

### Changed

* Updated to `COMPAS 0.10`
* Add better support for passive joints on IK, Cartesian and Kinematic planning

### Fixed

* Use WorldXY's origin as default for robots that are have no parent join on their base
* Fixed parsing of semantics (SRDF) containing nested groups
* Fixed DAE support on ROS File loader

## 0.7.0

### Changed

* Fixed Python 2 vs Python 3 incompatibilities in `compas_fab.sensors` module
* Changed example for loading PosConCM (includes parity argument, differs from PosCon3D)
* Changed format `compas_fab.sensors.baumer.PosConCM.set_flex_mount()`
* Changed tasks.py to run `invoke test`
* Renamed `compas_fab.backends.CancellableTask` to `compas_fab.backends.CancellableFutureResult`
* ROS client: changed joint trajectory follower (`follow_joint_trajectory`) to support generic `JointTrajectory` arguments.
* ROS client: changed return type of trajectory execution methods to `CancellableFutureResult`

### Added

* Added `compas_fab.sensors.baumer.PosCon3D.reset()`
* Added `compas_fab.sensors.baumer.PosConCM.reset()`
* ROS client: added support for MoveIt! execution action via `client.execute_joint_trajectory`.
* Added `compas_fab.backends.FutureResult` class to deal with long-running async tasks

### Removed

* Removed `compas_fab.sensors.baumer.PosConCM.get_live_monitor_data()`
* Removed non-implemented methods from `compas_fab.robots.Robot`: `send_frame`, `send_configuration`, `send_trajectory`

### Fixed

* Fixed missing planner initialization when used without context manager.

## 0.6.0

### Changed

* Updated `COMPAS` dependency to `0.8.1`
* Base robot artist functionality moved to `compas.robots.RobotModel`
* `Robot`: `inverse_kinematics` returns now group configuration
* `Robot`: `forward_kinematics` has new parameter `backend` to select either `client` FK or `model` FK.
* `Robot`: `forward_kinematics` returns now `frame_RCF`
* `Robot`: `forward_kinematics` doesn't need full configuration anymore
* Fixed delays when modifying the planning scene of ROS.

### Added

* Added `jump_threshold` parameter to `plan_cartesian_motion`
* Added `action_name` parameter to reconfigure joint trajectory follower action.
* Added support to retrieve the full planning scene.

### Removed

* Removed `compas_fab.Robot.get_configuration`

## 0.5.0

### Changed

* ROS Client: renamed `compute_cartesian_path` to `plan_cartesian_motion`
* ROS Client: renamed `motion_plan_goal_frame` and
  `motion_plan_goal_configuration` to `plan_motion`
* ROS Client: removed methods from `Robot` that are now handled with
  `PlanningScene`, e.g. `add_collision_mesh` and
  `add_attached_collision_mesh`
* ROS Client: change the return type of `plan_motion` and `plan_cartesian_motion`
  to the new trajectory classes.
* ROS File Server Loader: moved to `compas_fab.backends` package
* ROS File Server Loader: renamed `load` to `load_urdf` and sync'd API to other loaders.
* V-REP Client: renamed `get_end_effector_pose` to `forward_kinematics`
* V-REP Client: renamed `find_robot_states` to `inverse_kinematics`
* V-REP Client: renamed `find_path_plan_to_config` to
  `plan_motion_to_config`
* V-REP Client: renamed `find_path_plan` to `plan_motion`
* V-REP Client: changed `is_connected` to become a property
* Made `robot_artist` default `None` on `Robot` constructor
* Changed `PathPlan` class to use the new trajectory classes

### Added

* Added `scale` method to `Configuration`
* Implemented Constraints (`OrientationConstraint`, `PositionConstraint`, `JointConstraint`) to use with `plan_motion`
* Implemented `PlanningScene`, `CollisionMesh` and `AttachedCollisionMesh`
* Added generic representations for motion planning requests (`JointTrajectory`, `JointTrajectoryPoint`, `Duration`)
* Added UR5 robot model data for example purposes
* Added several doc examples

### Removed

* Aliases for `Frame` and `Transformation`. Import from `compas.geometry` instead.

## 0.4.1

### Fixed

* Fixed missing library for V-REP on macOS

### Deprecated

* The aliases for `Frame` and `Transformation` will be removed, in the future, import directly from `compas` core.

## 0.4.0

### Added

* Color parameter to Rhino robot artist

### Changed

* Updated to `COMPAS 0.4.10`

## 0.3.0

### Added

* Deeper integration with MoveIt! motion planning services
* Added sync and async versions of many ROS service calls
* Added support for cancellable tasks/actions

### Changed

* Renamed `UrdfImporter` to `RosFileServerLoader`
* Updated to `COMPAS 0.4.8`

## 0.2.1

### Added

* Robot artist for Blender

## 0.2.0

### Added

* First open source release!
* V-REP and ROS clients
* Updated to `COMPAS 0.3.2`

## 0.1.0

### Added

* Initial version<|MERGE_RESOLUTION|>--- conflicted
+++ resolved
@@ -19,17 +19,13 @@
 
 ### Changed
 
-<<<<<<< HEAD
 * Fixed error in `PyBulletForwardKinematics.forward_kinematics` where function would crash if `options` was not passed.
 * Fixed error in `PyBulletInverseKinematics._accurate_inverse_kinematics` where threshold was not squared for comparison.
 * Renamed `PybulletClient.get_cached_robot` to `PybulletClient.get_cached_robot_model` to avoid confusion between the `RobotModel` and `Robot` class.
 * Renamed `PybulletClient.ensure_cached_robot` to `PybulletClient.ensure_cached_robot_model`.
 * Renamed `PybulletClient.ensure_cached_robot_geometry` to `PybulletClient.ensure_cached_robot_model_geometry`.
 * Renamed `PybulletClient.cache_robot` to `PybulletClient.cache_robot_model`.
-* Backend planners now use multi-inherence instead of `__call__` to include the backend functions. This allows for better generated documentation.
-=======
 * Backend planners use multi-inherence instead of `__call__` to include the backend functions. This allows for better generated documentation.
->>>>>>> 74dfc5ab
 * `Robot.plan_cartesian_motion()` now accepts `Waypoints` as target. Implementation for `FrameWaypoints` is supported with same functionality as before. Simply wrap `Frame` objects using `FrameWaypoints(frames)`.
 * Changed `BoundingVolume`, `Constraint`, `JointConstraint`, `OrientationConstraint`, `PositionConstraint` to inherit from `compas.data.Data` class.
 * Change the signature of `plan_motion()` to use `target` (`Target` class) instead of `goal_constraints`. Only one target is accepted. Users who wish to compose their own constraint sets can still use `ConstraintSetTarget`.
