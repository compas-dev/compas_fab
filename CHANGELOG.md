# Changelog

All notable changes to this project will be documented in this file.

The format is based on [Keep a Changelog](https://keepachangelog.com/en/1.0.0/),
and this project adheres to [Semantic Versioning](https://semver.org/spec/v2.0.0.html).

## Unreleased

### Added

<<<<<<< HEAD
* Added unit test for `PyBulletClient` and `PyBulletPlanner` backend features, including Ik and FK agreement tests.
* Added `PyBulletClient.load_existing_robot` to load from an existing Robot, such as those in RobotLibrary.
=======
* Added `Robot.from_urdf()` method to load a robot from a URDF file, can optionally take SRDF and meshes.
>>>>>>> 0959558d
* Added `compas_fab.robots.Waypoints` class to represent a sequence of targets. It has two child classes: `FrameWaypoints` and `PointAxisWaypoints`.
* Added `compas_fab.robots.Target` class to represent a motion planning target.
* Added also child classes `FrameTarget`, `PointAxisTarget`, `ConfigurationTarget`, `ConstraintSetTarget`
* Unlike previous constraints, `Targets` do not contain `group` as parameter. Instead, group parameter is passed to the planning call.
* Target scaling function is now embeded in the code for Targets. `scaled()` should be called by the user before passing the target to the `plan_motion` function.

### Changed

<<<<<<< HEAD
* Fixed error in `PyBulletForwardKinematics.forward_kinematics` where function would crash if `options` was not passed.
* Fixed error in `PyBulletInverseKinematics._accurate_inverse_kinematics` where threshold was not squared for comparison.
=======

>>>>>>> 0959558d
* Renamed `PybulletClient.get_cached_robot` to `PybulletClient.get_cached_robot_model` to avoid confusion between the `RobotModel` and `Robot` class.
* Renamed `PybulletClient.ensure_cached_robot` to `PybulletClient.ensure_cached_robot_model`.
* Renamed `PybulletClient.ensure_cached_robot_geometry` to `PybulletClient.ensure_cached_robot_model_geometry`.
* Renamed `PybulletClient.cache_robot` to `PybulletClient.cache_robot_model`.
<<<<<<< HEAD
* Backend planners use multi-inherence instead of `__call__` to include the backend functions. This allows for better generated documentation.
* `Robot.plan_cartesian_motion()` now accepts `Waypoints` as target. Implementation for `FrameWaypoints` is supported with same functionality as before. Simply wrap `Frame` objects using `FrameWaypoints(frames)`.
=======
* Backend planners now use multi-inherence instead of `__call__` to include the backend functions. This allows for better generated documentation.
* `Robot.plan_carteisan_motion()` now accepts `Waypoints` as target. Implementation for `FrameWaypoints` is supported with same functionality as before. Simply wrap `Frame` objects using `FrameWaypoints(frames)`.
>>>>>>> 0959558d
* Changed `BoundingVolume`, `Constraint`, `JointConstraint`, `OrientationConstraint`, `PositionConstraint` to inherit from `compas.data.Data` class.
* Change the signature of `plan_motion()` to use `target` (`Target` class) instead of `goal_constraints`. Only one target is accepted. Users who wish to compose their own constraint sets can still use `ConstraintSetTarget`.
* Moved `Robot.orientation_constraint_from_frame()` to `OrientationConstraint.from_frame()`, as constraints are no longer intended for users to use directly.
* Moved `Robot.position_constraint_from_frame()` to `PositionConstraint.from_frame()`, as constraints are no longer intended for users to use directly.
* Moved `Robot.constraints_from_frame()` to ros.backend_features and is handled by `convert_target_to_goal_constraints()`. Users who wish to use a frame as target should use a `FrameTarget` instead.
* Changed the behavior of Duration class when accepting both seconds (float) and nanoseconds (int) where the decimal point of seconds and the nanoseconds add up to more than 1 second.
* Changed GH Component `ConstraintsFromPlane` to `FrameTargetFromPlane`.
* Changed GH Component `ConstraintsFromTargetConfiguration` to `ConfigurationTarget`.

### Removed

* Removed `plan_cartesian_motion_deprecated` and `plan_motion_deprecated` methods from `Robot` class
* Removed `forward_kinematics_deprecated` and `inverse_kinematics_deprecated` method from `Robot` class

## [1.0.2] 2024-02-22

### Added

### Changed

* Raise `BackendFeatureNotSupportedError` exceptions when a features is not supported by the planner, instead of generic `Exception`.

### Removed


## [1.0.1] 2024-02-20

### Added

### Changed

### Removed


## [1.0.0] 2024-02-20

### Added

* Add parameter to control which link the tool is connected to in Grasshopper.
* Introduced `compas_fab.robots.RobotLibrary` class with 4 built-in robots.
* Added a script to extract URDF, SRDF and meshes from a Docker MoveIt instance.

### Changed

* Changed `CollisionMesh` inherit from `compas.data.Data`
* Changed `AttachedCollisionMesh` to inherit from `compas.data.Data`
* Changed `Robot` inherit from `compas.data.Data`
* Changed `RobotSemantics` inherit from `compas.data.Data`
* Changed `Tool` to inherit from `compas.data.Data`
* Renamed `Tool.link_name` to `Tool.connected_to`
* Migrate to COMPAS 2.x: add dependency to `compas_robots`
* Migrate to COMPAS 2.x: use `compas.tolerance` module instead of `compas.PRECISION`
* Add `attributes` to `Trajectory` class.
* Fixed `data` serialization API to comply with `COMPAS 2.0` private data API.
* Use the tool's `connected_to` link when showing end-effector frames in Grasshopper.
* Change default end-effector link name from `ee_link` to `tool0`.

### Removed

* Removed V-Rep backend.
* Removed outdated `PathPlan` class.
* Removed outdated rfl demo class.
* Remove deprecated aliases for artists (currently on `compas_robots`).
* Removed `compas_fab.robots.ur5` because it is now part of `compas_fab.robots.RobotLibrary`.
* Removed data files of ur5 and ur10e from `src/compas_fab/data/universal_robots` because they are now in of `src/compas_fab/data/robot_library`.

## [0.28.0] 2023-05-10

### Added

* Added `Forward Kinematics` GH component.

### Changed

* Updated install process of GH components.
* Added caching to the GH component that visualizes scene, to avoid retrieving the whole scene too often.

### Fixed

* Fixed pre-Noetic support on the MoveIt planner when a tool is attached to the robot.

## 0.27.0

### Added

* Added support for attached and non-attached collision mesh visualization to the `Robot Visualize` GH component.
* Added a prefix to all GH components.
* Added `append` to the operations of the `Collision Mesh` GH component.

### Changed

* Changed behavior of `Attach Tool` GH component to only attach the tool but not add it to the planning scene state.
* Duration class takes floats as `sec` variable.
* Changed the behavior of `forward_kinematics`, `inverse_kinematics`, `iter_inverse_kinematics`, `plan_cartesian_motion` and constraints construction methods (`orientation_constraint_from_frame`, `position_constraint_from_frame`, `constraints_from_frame`) in `Robot` class to use the frame of the attached tool if a tool is attached. This behavior can be reverted back (ie. only calculate T0CF) using the flag `use_attached_tool_frame` of all these methods.
* Fixed usage of `tangent_points_to_circle_xy` in Spherical Wrist solver to work with COMPAS v1.16 and older.

### Fixed

* Fixed DH params for analytical IK solver of UR3e and UR10e.
* Fixed Kinetic support on IK, FK, and motion planning calls.
* Fixed `Publish to topic` Grasshopper component when the `ros_client` has been replaced (eg. disconnected and reconnected).

### Deprecated

### Removed

## 0.26.0

### Added

* Added a new GH component - `ConstraintsFromTargetConfiguration`
* Added some missing information to GH and V-REP docs.
* Added a `Robot().attached_tools` property to allow attaching tools to multiple planning groups simultaneously.

### Changed

* Replaced icon for GH component - `ConstraintsFromPlane`
* `Robot().attached_tool` now points to the tool attached to the `robot.main_group_name`.
* Added parameter `group` to the `AttachToolComponent`

### Fixed

* Attaching a tool to a planning group doesn't overwrite the tool attached to other groups.
* Changed `Trajectory` to inherit from `compas.data.Data` class to fix a serialization error that expects guid to be present.

### Deprecated

### Removed

## 0.25.0

### Changed

* Changed Grasshopper components to default to icon display.
* Changed to use `compas_rhino.conversions` to coerce frames.

### Fixed

* Fixed link parameter name when doing FK inside the GH component to display attached collision meshes.
* Fixed transform of the attached collision mesh frame inside the GH component.
* Fixed uninstall process not removing GH components.

## 0.24.0

### Added

* Added `compas_fab.robots.ReachabilityMap`
* Added `compas_fab.robots.DeviationVectorsGenerator`
* Added `compas_fab.robots.OrthonormalVectorsFromAxisGenerator`

### Changed

### Fixed

* Fixed `ROSmsg` import on GH components for publish/subscribe.

### Deprecated

### Removed

## 0.23.0

### Added

* Added `compas_fab.backends.PyBulletClient.load_ur5()` method to simplify some examples.
* Added Grasshopper components to get a zero configuration and to merge two configurations.

### Changed

* Moved all public API classes in `compas_fab.backends` to second-level imports.
* Updated to COMPAS 1.14.
* Simplified call to remove an attached tool by also removing the remaining collision mesh from the world automatically.

### Fixed

* Fixed PyBullet loading of meshes.
* Fixed missing flag in reset planning scene call.
* Fixed issue on cartesian and kinematic planning when model contains passive joints.
* Fixed pose of collision mesh in ROS Noetic being ignored.

### Deprecated

* Deprecated `compas_fab.utilities.write_data_to_json` in favor of `compas.data.json_dump`.
* Deprecated `compas_fab.utilities.read_data_from_json` in favor of `compas.data.json_load`.

### Removed

## 0.22.0

### Added

* Added `Attach Tool` GH component: crowd-coded at McNeel's Robotic Fabrication Workshop!

### Changed

### Fixed

### Deprecated

### Removed

## 0.21.1

### Added

### Changed

* Changed default wire visibility to hidden in some GH components for cleaner Grasshopper files.

### Fixed

### Deprecated

### Removed

## 0.21.0

### Added

* Added a new backend: analytical kinematics for spherical-wrist and offset-wrist robots.

### Fixed

* Consider `AttachedCollisionMesh` in `AnalyticalInverseKinematics`.

## 0.20.1

### Removed

* Removed the bundled binary files for the `VrepClient` remote API. To use V-REP, use the `remoteApi` binaries provided with the software.

## 0.20.0

### Added

* Added `PoseArray`, `MultiArrayDimension`, `MultiArrayLayout`, `Int8MultiArray`, `Float32MultiArray`, `Int32` to `compas_fab.backends.ros.messages`
* Added `unordered_disabled_collisions` attribute to `PyBulletClient` and `RobotSemantics`
* Added better support for concave meshes in the `PyBulletClient`
* Added `Robot.iter_inverse_kinematics` to allow iterating over all IK solutions provided by a solver

### Changed

* Changed the backend feature `InverseKinematics.inverse_kinematics` to be a generator. As a consequence of this, `ClientInterface.inverse_kinematics` and `PlannerInterface.inverse_kinematics` have changed to generators as well
* Standardized the yielded type of `InverseKinematics.inverse_kinematics` across the PyBullet, MoveIt and V-REP planners
* Added iterative accurate IK resolution for PyBullet

### Fixed

* Fixed `UnsupportedOperation` error when using `PyBulletClient` in Jupyter notebook (raised by `redirect_stdout`)
* Fixed `JointTrajectoryPoint.from_data` to be backward-compatible with JSON data generated before `compas_fab` 0.18
* Fixed `JointTrajectory.from_data` to be backward-compatible with JSON data generated before `compas_fab` 0.17

### Deprecated

### Removed

## 0.19.1

### Added

### Changed

### Fixed

* Fixed bundling of ghuser components

### Deprecated

### Removed

## 0.19.0

### Added

* Added documentation for Grasshopper components.
* Added Grasshopper components to publish and subscribe to ROS topics.

### Changed

* Updated `build-ghuser-components` task
* Updated to COMPAS 1.7

### Fixed

### Deprecated

### Removed

## 0.18.3

### Added

### Changed

* Made consistent use of `repr` in nested objects

### Fixed

* Fixed bug in `compas.backends.PyBulletClient.convert_mesh_to_body` circumventing PyBullet's propensity to cache

### Deprecated

### Removed

## 0.18.2

### Added

### Changed

### Fixed

### Deprecated

### Removed

## 0.18.1

### Fixed

* Fix error message during uninstall of Grasshopper components

## 0.18.0

### Added

* Grasshopper components now also for Mac
* Added support for MoveIt on ROS Noetic
* Added support for Python 3.9

### Changed

* The `Configuration` class has moved to `compas.robots`, but is still aliased within `compas_fab.robots`
* Lazily load `V-REP remoteApi` library

### Fixed

* Fixed `repr()` of `ROSmsg` class
* Fixed data type of secs and nsecs in `Time` ROS message
* Fixed `CollisionObject.to_collision_meshes`
* Fixed serialization of joint names for `compas_fab.robots.JointTrajectoryPoint`
* Fixed deserialization of `AttachedCollisionMesh`

### Deprecated

* `compas_fab.robots.Configuration` is being deprecated in favor of `compas.robots.Configuration`

## 0.17.0

### Added

* Added python components library for Grasshopper
* Added `compas_fab.robots.PyBulletClient.get_robot_configuration`
* Added `compas_fab.robots.Robot.ensure_geometry`
* Added serialization methods to `compas_fab.robots.CollisionMesh` and `compas_fab.robots.AttachedCollisionMesh`
* Added `attached_collision_meshes` attribute to `compas_fab.robots.JointTrajectory`
* Added `compas_fab.backends.PlanningSceneComponents.__ne__`
* Added dictionary behavior to `compas_fab.robots.JointTrajectoryPoint.merge`
* Added length limitations to attributes of `compas_fab.robots.JointTrajectoryPoint.merge`

### Changed

* Updated to `COMPAS 1.1`
* `Configuration` & `JointTrajectoryPoint`: the attributes `values` and `types` changed to `joint_values` and `joint_types` respectively.

### Fixed

* Fixed bug in the PyBullet client where one could not update the configuration of a robot with an attached collision mesh
* Fixed bug existing since version 0.12 where `compas_fab.backends.RosClient.add_attached_collision_mesh` added collision objects to the scene, but did not attached them to the robot
* Fixed bug when keys with `None` values were passed to the planner.

### Deprecated

### Removed

* Remove `compas_fab.robots.JointTrajectoryPoint.merge`

## 0.16.0

### Changed

* Updated to `COMPAS 1.0`

## 0.15.0

### Added

### Changed

* Updated to `COMPAS 0.19`

### Fixed

### Deprecated

### Removed

## 0.14.0

### Added

* Added new backend feature `ResetPlanningScene`
* Added `MoveItResetPlanningScene`

### Changed

* Updated to `COMPAS 0.18`
* Use `compas.IPY` to check for IronPython

### Fixed

* Fixed bug in `remove_attached_tool` of `PlanningScene`

## 0.13.1

### Added

* Added `name` property to `Tool` class.

### Fixed

* Fixed bug in `add_attached_tool` of `PlanningScene`
* Fixed `frame_id` generation when tool name changes
* Fixed freeze with some sync planning scene methods on Grasshopper/IronPython

## 0.13.0

### Changed

* Updated to `COMPAS 0.17`

## 0.12.0

### Added

* **PyBullet integration**: added support for PyBullet client and forward/inverse kinematic solver
* Added `ClientInterface`, `PlannerInterface` and various backend feature interfaces
* Added implementations of these interfaces for ROS and V-REP
* Added `attributes` dictionary to `Robot` class
* Added `compas_fab.robots.Tool.from_t0cf_to_tcf`
* Added `compas_fab.robots.Tool.from_tcf_to_t0cf`
* Added `joint_names` as optional parameter for all `compas_fab.robots.Configuration` constructors
* Added `compas_fab.robots.Configuration.iter_differences`
* Added `compas_fab.robots.Configuration.max_difference`
* Added `compas_fab.robots.Configuration.close_to`
* Added `compas_fab.robots.Configuration.merge`
* Added `compas_fab.robots.JointTrajectoryPoint.merge`
* Added `compas_fab.robots.Semantics.group_states`
* Added `compas_fab.robots.Robot.get_configuration_from_group_state`

### Changed

* Updated to `COMPAS 0.16.9`
* Renamed `compas_fab.robots.Robot.to_local_coords` to `compas_fab.robots.Robot.to_local_coordinates`
* Renamed `compas_fab.robots.Robot.to_world_coords` to `compas_fab.robots.Robot.to_world_coordinates`
* Backend clients have been restructured according to the new interfaces
* Parameter `backend` of forward kinematics has been renamed to `solver`
* The signatures of all kinematics, motion planning and planning scene management methods have been homogenized across backend clients and within `Robot`
* All examples have been updated to reflect these changes
* The installer to Rhino has been unified with COMPAS core. Now running `python -m compas_rhino.install` will also detect and install COMPAS FAB and its dependencies.
* Renamed all `RobotArtist` implementations to `RobotModelArtist` to reflect
  the fact they depend on `compas.robots.RobotModel`.
* Renamed  `compas_fab.robots.Robot.from_tool0_to_attached_tool` to `compas_fab.robots.Robot.from_t0cf_to_tcf`
* Renamed  `compas_fab.robots.Robot.from_attached_tool_to_tool0` to `compas_fab.robots.Robot.from_tcf_to_t0cf`
* Changed ROS planning scene methods to be synchronous.


### Fixed

* Attached collision meshes are included in inverse kinematics calculations in ROS

### Deprecated

* The methods `forward_kinematics`, `inverse_kinematics`, `plan_cartesian_motion` and `plan_motion`
  of `Robot` class have been refactored, but a backwards-compatible deprecated version with the old
  signatures still exists suffixed by `_deprecated`, e.g. `forward_kinematics_deprecated`.
* `RobotArtist` are deprecated in favor of `RobotModelArtist`.

### Removed

## 0.11.0

### Added

* Added optional `joint_names` to `Configuration`
* Added `Configuration.scaled`
* Added `full_joint_state` to `Robot.inverse_kinematics`
* Added `Semantics.get_all_configurable_joints`

### Changed

* Updated to `COMPAS 0.15`
* Construct `full_configuration` with `values`, `types`, `joint_names` in `Robot` rather than in `MoveItPlanner`
* `MoveItPlanner` returns `start_configuration` with set `joint_names`
* Removed parameter `names` from `RobotArtist.update`
* Updated Grasshopper examples
* `Robot`: `forward_kinematics` returns now `frame_WCF`
* `MoveItPlanner`: `forward_kinematics` takes now instance of `Configuration` and `robot`
* `MoveItPlanner`: `inverse_kinematics` takes now instance of `Configuration` and `robot`
* Property :class:`compas_fab.robots.Robot.artist` does not try to scale robot
  geometry if links and/or joints are not defined.
* In :class:`compas_fab.robots.constraints.JointConstraint`, added `tolerance_above` and
  `tolerance_below` for allowing asymmetrical constraints.
* In :class:`compas_fab.robots.Robot`, changed the `constraints_from_configuration`
  function with `tolerances_above` and `tolerances_below`.
* :meth:`compas_fab.robots.CollisionMesh.scale` now takes a scale factor
  instead of a :class:`compas.geometry.Scale` instance as an argument.

### Fixed

* Convert constraints on inverse kinematics and cartesian planner to ROS messages
* Fix support for trajectory constraints on kinematic planner

## 0.10.2

### Added

* Added Python 3.8 support

### Changed

* Updated to `COMPAS 0.13`

## 0.10.1

### Fixed

* Fix DAE parser to handle `polylist` meshes
* Bumped `roslibpy` dependency to `0.7.1` to fix blocking service call issue on Mac OS

## 0.10.0

### Added

* Added `attach_tool`, `detach_tool`, `draw_attached_tool`, `from_tool0_to_attached_tool` and `from_attached_tool_to_tool0` to `Robot`
* Added `attach_tool` and `detach_tool` to `Artist`
* Added `add_attached_tool` and `remove_attached_tool` to `PlanningScene`
* Added redraw/clear layer support to :class:`~compas_fab.rhino.RobotArtist` for Rhino
* Added material/color support for DAE files on ROS file loader

### Changed

* Changed `inverse_kinematics`, `plan_cartesian_motion` and `plan_motion` to use the attached_tool's `AttachedCollisionMesh` if set

### Fixed

* Fixed mutable init parameters of `Configuration`, `JointTrajectoryPoint`, `JointTrajectory` and `Robot.basic`.
* Fixed interface of :class:`~compas_fab.blender.RobotArtist` for Blender
* Fixed DAE parsing of meshes with multiple triangle sets

## 0.9.0

### Added

* Added `load_robot` method to ROS client to simplify loading robots from running ROS setup.
* Added `compas_fab.robots.Wrench`: a Wrench class representing force in free space, separated into its linear (force) and angular (torque) parts.
* Added `compas_fab.robots.Inertia`: a Inertia class representing spatial distribution of mass in a rigid body

### Changed

* Updated to `COMPAS 0.11`

## 0.8.0

### Changed

* Updated to `COMPAS 0.10`
* Add better support for passive joints on IK, Cartesian and Kinematic planning

### Fixed

* Use WorldXY's origin as default for robots that are have no parent join on their base
* Fixed parsing of semantics (SRDF) containing nested groups
* Fixed DAE support on ROS File loader

## 0.7.0

### Changed

* Fixed Python 2 vs Python 3 incompatibilities in `compas_fab.sensors` module
* Changed example for loading PosConCM (includes parity argument, differs from PosCon3D)
* Changed format `compas_fab.sensors.baumer.PosConCM.set_flex_mount()`
* Changed tasks.py to run `invoke test`
* Renamed `compas_fab.backends.CancellableTask` to `compas_fab.backends.CancellableFutureResult`
* ROS client: changed joint trajectory follower (`follow_joint_trajectory`) to support generic `JointTrajectory` arguments.
* ROS client: changed return type of trajectory execution methods to `CancellableFutureResult`

### Added

* Added `compas_fab.sensors.baumer.PosCon3D.reset()`
* Added `compas_fab.sensors.baumer.PosConCM.reset()`
* ROS client: added support for MoveIt! execution action via `client.execute_joint_trajectory`.
* Added `compas_fab.backends.FutureResult` class to deal with long-running async tasks

### Removed

* Removed `compas_fab.sensors.baumer.PosConCM.get_live_monitor_data()`
* Removed non-implemented methods from `compas_fab.robots.Robot`: `send_frame`, `send_configuration`, `send_trajectory`

### Fixed

* Fixed missing planner initialization when used without context manager.

## 0.6.0

### Changed

* Updated `COMPAS` dependency to `0.8.1`
* Base robot artist functionality moved to `compas.robots.RobotModel`
* `Robot`: `inverse_kinematics` returns now group configuration
* `Robot`: `forward_kinematics` has new parameter `backend` to select either `client` FK or `model` FK.
* `Robot`: `forward_kinematics` returns now `frame_RCF`
* `Robot`: `forward_kinematics` doesn't need full configuration anymore
* Fixed delays when modifying the planning scene of ROS.

### Added

* Added `jump_threshold` parameter to `plan_cartesian_motion`
* Added `action_name` parameter to reconfigure joint trajectory follower action.
* Added support to retrieve the full planning scene.

### Removed

* Removed `compas_fab.Robot.get_configuration`

## 0.5.0

### Changed

* ROS Client: renamed `compute_cartesian_path` to `plan_cartesian_motion`
* ROS Client: renamed `motion_plan_goal_frame` and
  `motion_plan_goal_configuration` to `plan_motion`
* ROS Client: removed methods from `Robot` that are now handled with
  `PlanningScene`, e.g. `add_collision_mesh` and
  `add_attached_collision_mesh`
* ROS Client: change the return type of `plan_motion` and `plan_cartesian_motion`
  to the new trajectory classes.
* ROS File Server Loader: moved to `compas_fab.backends` package
* ROS File Server Loader: renamed `load` to `load_urdf` and sync'd API to other loaders.
* V-REP Client: renamed `get_end_effector_pose` to `forward_kinematics`
* V-REP Client: renamed `find_robot_states` to `inverse_kinematics`
* V-REP Client: renamed `find_path_plan_to_config` to
  `plan_motion_to_config`
* V-REP Client: renamed `find_path_plan` to `plan_motion`
* V-REP Client: changed `is_connected` to become a property
* Made `robot_artist` default `None` on `Robot` constructor
* Changed `PathPlan` class to use the new trajectory classes

### Added

* Added `scale` method to `Configuration`
* Implemented Constraints (`OrientationConstraint`, `PositionConstraint`, `JointConstraint`) to use with `plan_motion`
* Implemented `PlanningScene`, `CollisionMesh` and `AttachedCollisionMesh`
* Added generic representations for motion planning requests (`JointTrajectory`, `JointTrajectoryPoint`, `Duration`)
* Added UR5 robot model data for example purposes
* Added several doc examples

### Removed

* Aliases for `Frame` and `Transformation`. Import from `compas.geometry` instead.

## 0.4.1

### Fixed

* Fixed missing library for V-REP on macOS

### Deprecated

* The aliases for `Frame` and `Transformation` will be removed, in the future, import directly from `compas` core.

## 0.4.0

### Added

* Color parameter to Rhino robot artist

### Changed

* Updated to `COMPAS 0.4.10`

## 0.3.0

### Added

* Deeper integration with MoveIt! motion planning services
* Added sync and async versions of many ROS service calls
* Added support for cancellable tasks/actions

### Changed

* Renamed `UrdfImporter` to `RosFileServerLoader`
* Updated to `COMPAS 0.4.8`

## 0.2.1

### Added

* Robot artist for Blender

## 0.2.0

### Added

* First open source release!
* V-REP and ROS clients
* Updated to `COMPAS 0.3.2`

## 0.1.0

### Added

* Initial version<|MERGE_RESOLUTION|>--- conflicted
+++ resolved
@@ -9,12 +9,9 @@
 
 ### Added
 
-<<<<<<< HEAD
+* Added `Robot.from_urdf()` method to load a robot from a URDF file, can optionally take SRDF and meshes.
 * Added unit test for `PyBulletClient` and `PyBulletPlanner` backend features, including Ik and FK agreement tests.
 * Added `PyBulletClient.load_existing_robot` to load from an existing Robot, such as those in RobotLibrary.
-=======
-* Added `Robot.from_urdf()` method to load a robot from a URDF file, can optionally take SRDF and meshes.
->>>>>>> 0959558d
 * Added `compas_fab.robots.Waypoints` class to represent a sequence of targets. It has two child classes: `FrameWaypoints` and `PointAxisWaypoints`.
 * Added `compas_fab.robots.Target` class to represent a motion planning target.
 * Added also child classes `FrameTarget`, `PointAxisTarget`, `ConfigurationTarget`, `ConstraintSetTarget`
@@ -23,23 +20,14 @@
 
 ### Changed
 
-<<<<<<< HEAD
 * Fixed error in `PyBulletForwardKinematics.forward_kinematics` where function would crash if `options` was not passed.
 * Fixed error in `PyBulletInverseKinematics._accurate_inverse_kinematics` where threshold was not squared for comparison.
-=======
-
->>>>>>> 0959558d
 * Renamed `PybulletClient.get_cached_robot` to `PybulletClient.get_cached_robot_model` to avoid confusion between the `RobotModel` and `Robot` class.
 * Renamed `PybulletClient.ensure_cached_robot` to `PybulletClient.ensure_cached_robot_model`.
 * Renamed `PybulletClient.ensure_cached_robot_geometry` to `PybulletClient.ensure_cached_robot_model_geometry`.
 * Renamed `PybulletClient.cache_robot` to `PybulletClient.cache_robot_model`.
-<<<<<<< HEAD
 * Backend planners use multi-inherence instead of `__call__` to include the backend functions. This allows for better generated documentation.
 * `Robot.plan_cartesian_motion()` now accepts `Waypoints` as target. Implementation for `FrameWaypoints` is supported with same functionality as before. Simply wrap `Frame` objects using `FrameWaypoints(frames)`.
-=======
-* Backend planners now use multi-inherence instead of `__call__` to include the backend functions. This allows for better generated documentation.
-* `Robot.plan_carteisan_motion()` now accepts `Waypoints` as target. Implementation for `FrameWaypoints` is supported with same functionality as before. Simply wrap `Frame` objects using `FrameWaypoints(frames)`.
->>>>>>> 0959558d
 * Changed `BoundingVolume`, `Constraint`, `JointConstraint`, `OrientationConstraint`, `PositionConstraint` to inherit from `compas.data.Data` class.
 * Change the signature of `plan_motion()` to use `target` (`Target` class) instead of `goal_constraints`. Only one target is accepted. Users who wish to compose their own constraint sets can still use `ConstraintSetTarget`.
 * Moved `Robot.orientation_constraint_from_frame()` to `OrientationConstraint.from_frame()`, as constraints are no longer intended for users to use directly.
