# Base language is Python, but that does not work on macOs & Windows builds
language: python

matrix:
  include:
    - name: "Python 2.7: Windows"
      os: windows
      language: shell
      before_install:
        - choco install python2 vcredist2008
        - choco install --ignore-dependencies vcpython27
      env:
        - PATH=/c/Python27:/c/Python27/Scripts:$PATH
        - TRAVIS_PYTHON_VERSION=2.7
    - name: "Python 3.7: Windows"
      os: windows
      language: shell
      before_install:
        - choco install python3 --version=3.7.4
      env:
        - PATH=/c/Python37:/c/Python37/Scripts:$PATH
        - TRAVIS_PYTHON_VERSION=3.7
    - name: "Python 3.7: Xenial Linux"
      python: 3.7
      dist: xenial
      # Pytest doctests are only enabled for Linux
      # because they are integration tests and need ROS running on Docker
      env:
        - TRAVIS_PYTHON_VERSION=3.7
        - PYTEST_ADDOPTS=--doctest-modules
        - TRAVIS_GENERATE_DOCS=true
      services: docker
      before_install:
        - docker run -p 19997:19997 --name vrep_rfl -d gramaziokohler/vrep-rfl
        - docker-compose -f "docs/backends/files/ur5-demo/docker-compose.yml" up -d --build
        - docker ps -a
      after_script:
        - docker-compose -f "docs/backends/files/ur5-demo/docker-compose.yml" down
        - docker rm -f vrep_rfl
    - name: "Python 3.7: macOS"
      os: osx
      osx_image: xcode11.2
      language: shell
      env: TRAVIS_PYTHON_VERSION=3.7

install:
<<<<<<< HEAD
  - pip install cython --install-option="--no-cython-compile"
  - pip install --no-cache-dir -r requirements-dev.txt
  - pip install ikfast_pybind # for testing backends.pybullet.ik_intefaces ikfast interface modules
=======
  - pip3 install cython --install-option="--no-cython-compile" || pip install cython --install-option="--no-cython-compile"
  - pip3 install --no-cache-dir -r requirements-dev.txt || pip install --no-cache-dir -r requirements-dev.txt
>>>>>>> 58a6d3c4

script:
  # The following syntax with || is taken directly from Travis CI documentation:
  # https://docs.travis-ci.com/user/languages/python/#running-python-tests-on-multiple-operating-systems
  # 'python' points to Python 2.7 on macOS but points to Python 3.8 on Linux and Windows
  # 'python3' is a 'command not found' error on Windows but 'py' works on Windows only
  - python3 -c "import compas_fab" || python -c "import compas_fab"
  - python3 -c "import compas_fab.backends" || python -c "import compas_fab.backends"
  - python3 -c "from compas_fab.backends.vrep.remote_api import vrep" || python -c "from compas_fab.backends.vrep.remote_api import vrep"
  - python3 -c "import compas_fab.robots" || python -c "import compas_fab.robots"
  - python3 -c "import compas_fab.utilities" || python -c "import compas_fab.utilities"
  - if [[ "$TRAVIS_PYTHON_VERSION" == "3.7" ]]; then
      python3 -m invoke lint || python -m invoke lint;
    fi
  - python3 -m invoke test --no-doctest || python -m invoke test --no-doctest
  - if [[ "$TRAVIS_GENERATE_DOCS" == "true" ]]; then
      python3 -m invoke docs || python -m invoke docs;
    fi<|MERGE_RESOLUTION|>--- conflicted
+++ resolved
@@ -44,14 +44,9 @@
       env: TRAVIS_PYTHON_VERSION=3.7
 
 install:
-<<<<<<< HEAD
-  - pip install cython --install-option="--no-cython-compile"
-  - pip install --no-cache-dir -r requirements-dev.txt
-  - pip install ikfast_pybind # for testing backends.pybullet.ik_intefaces ikfast interface modules
-=======
   - pip3 install cython --install-option="--no-cython-compile" || pip install cython --install-option="--no-cython-compile"
   - pip3 install --no-cache-dir -r requirements-dev.txt || pip install --no-cache-dir -r requirements-dev.txt
->>>>>>> 58a6d3c4
+  - pip install ikfast_pybind # for testing backends.pybullet.ik_intefaces ikfast interface modules
 
 script:
   # The following syntax with || is taken directly from Travis CI documentation:
